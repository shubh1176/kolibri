--- conflicted
+++ resolved
@@ -73,15 +73,12 @@
 *.sublime-project
 *.sublime-workspace
 
-<<<<<<< HEAD
 # Content App
 storage/*
 kolibri/content/management/commands/*
 
-=======
 # virtual environment
 venv/
->>>>>>> 3990d213
 
 # leftover from hack day - want to ensure people don't check these in
 kolibri/plugins/learn/assets/src/demo/
