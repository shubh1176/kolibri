--- conflicted
+++ resolved
@@ -14,11 +14,7 @@
 cd $KOLIBRI_DOCKER_PATH
 git clone https://github.com/learningequality/kolibri-installer-windows.git
 cd kolibri-installer-windows
-<<<<<<< HEAD
-git checkout develop
-=======
 git checkout v1.0.0
->>>>>>> 987bc8d8
 
 # Copy kolbri whl file at KOLIBRI_WINDOWS_PATH path.
 cd $PARENT_PATH
