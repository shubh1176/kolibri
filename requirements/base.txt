diskcache==4.1.0
django-filter==1.1.0 # pyup: <2.0.0
django-js-reverse==0.9.1
djangorestframework==3.9.1
django==1.11.28  # pyup: >=1.11,<2
six==1.11.0
colorlog==3.2.0 # pyup: <4.0.0
configobj==5.0.6
django-mptt==0.9.1
requests==2.21.0
cherrypy==13.0.1  # Temporarily pinning this until CherryPy stops depending on namespaced package, see #2971 # pyup: <13.1.0
tempora<1.13  # derived no-upper-bounds dependency of cherrypy causing issues  # pyup: <1.13
cheroot<6.2.0  # 6.2.0 introduced a namespaced pkg # pyup: <6.2.0
futures==3.1.1  # Temporarily pinning this until we can do a Python 2/3 compatible solution of newer versions # pyup: <=3.1.1
<<<<<<< HEAD
=======
more-itertools==5.0.0  # Last Python 2.7 friendly release # pyup: <6.0
porter2stemmer==1.0
>>>>>>> 9e3f66d7
unicodecsv==0.14.1
metafone==0.5
le-utils==0.1.24
kolibri_exercise_perseus_plugin==1.3.0
jsonfield==2.0.2
requests-toolbelt==0.8.0
clint==0.5.1
morango==0.4.9
tzlocal==1.5.1
pytz==2018.5
python-dateutil==2.7.5
ifcfg==0.19
sqlalchemy==1.2.10
semver==2.8.1
django-redis-cache==2.0.0
redis==3.2.1
html5lib==1.0.1
zeroconf-py2compat==0.19.4
django-oidc-provider==0.7.0
Click==7.0<|MERGE_RESOLUTION|>--- conflicted
+++ resolved
@@ -12,11 +12,7 @@
 tempora<1.13  # derived no-upper-bounds dependency of cherrypy causing issues  # pyup: <1.13
 cheroot<6.2.0  # 6.2.0 introduced a namespaced pkg # pyup: <6.2.0
 futures==3.1.1  # Temporarily pinning this until we can do a Python 2/3 compatible solution of newer versions # pyup: <=3.1.1
-<<<<<<< HEAD
-=======
 more-itertools==5.0.0  # Last Python 2.7 friendly release # pyup: <6.0
-porter2stemmer==1.0
->>>>>>> 9e3f66d7
 unicodecsv==0.14.1
 metafone==0.5
 le-utils==0.1.24
