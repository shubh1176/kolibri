repos:
-   repo: git://github.com/pre-commit/pre-commit-hooks
    rev: v2.0.0
    hooks:
    -   id: trailing-whitespace
    -   id: flake8
    -   id: check-yaml
    -   id: check-added-large-files
    -   id: debug-statements
    -   id: end-of-file-fixer
        exclude: '^.+?\.json$'
-   repo: https://github.com/asottile/reorder_python_imports
    rev: v1.3.3
    hooks:
    -   id: reorder-python-imports
        language_version: python2.7
-   repo: local
    hooks:
    -   id: frontend-lint
        name: Linting of JS, Vue, SCSS and CSS files
        description: This hook handles all frontend linting for Kolibri
        entry: yarn workspace kolibri-tools run lint --write
        language: system
        files: \.(js|vue|scss|css)$
<<<<<<< HEAD
        exclude: '^kolibri/core/static/assets/fonts/.+?\.css$'
-   repo: local
    hooks:
    -   id: black-fmt
        name: Python formatter
        description: Apply Black formatter to Python code
        entry: yarn run black-fmt
        language: system
        files: \.py$
=======
        exclude: '^kolibri/core/static/assets/fonts/.+?\.css$|^kolibri/core/content/static/assets/'
>>>>>>> 2dffb627
<|MERGE_RESOLUTION|>--- conflicted
+++ resolved
@@ -22,8 +22,7 @@
         entry: yarn workspace kolibri-tools run lint --write
         language: system
         files: \.(js|vue|scss|css)$
-<<<<<<< HEAD
-        exclude: '^kolibri/core/static/assets/fonts/.+?\.css$'
+        exclude: '^kolibri/core/static/assets/fonts/.+?\.css$|^kolibri/core/content/static/assets/'
 -   repo: local
     hooks:
     -   id: black-fmt
@@ -31,7 +30,4 @@
         description: Apply Black formatter to Python code
         entry: yarn run black-fmt
         language: system
-        files: \.py$
-=======
-        exclude: '^kolibri/core/static/assets/fonts/.+?\.css$|^kolibri/core/content/static/assets/'
->>>>>>> 2dffb627
+        files: \.py$