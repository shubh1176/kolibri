{
  "AlreadyRegisteredModal.alreadyRegistered": "Centro ya registrado con el proyecto '{name}'",
  "AlreadyRegisteredModal.close": "Cerrar",
  "AlreadyRegisteredModal.registerFacility": "Registrar el centro educativo",
  "ClassCreateModal.createNewClassHeader": "Crear nuevo grupo",
  "ClassCreateModal.duplicateName": "Ya existe un grupo con ese nombre",
  "ClassDeleteModal.confirmation": "Por favor, confirme que desea eliminar '{ classname }'.",
  "ClassDeleteModal.description": "Los usuarios se eliminaran del grupo y se podrá acceder a sus cuentas desde la pestaña 'Usuarios'.",
  "ClassDeleteModal.modalTitle": "Eliminar grupo",
  "ClassEditPage.assignCoachesButtonLabel": "Asignar tutores",
  "ClassEditPage.coachEnrollmentPageTitle": "Gestión de estudiantes y tutores del grupo",
  "ClassEditPage.documentTitle": "Editar grupo",
  "ClassEditPage.edit": "Editar nombre del grupo",
  "ClassEditPage.enrollLearnerButtonLabel": "Inscribir estudiantes",
  "ClassEditPage.noCoachesInClassMessge": "No hay tutores asignados",
  "ClassEditPage.noLearnersInClassMessage": "No hay estudiantes inscritos",
  "ClassEditPage.renameButtonLabel": "Editar",
  "ClassEnrollForm.allUsersAlready": "Todos los usuarios ya están inscritos en este grupo",
  "ClassEnrollForm.noUsersMatch": "No existen usuarios que coinciden con: \"{filterText}\"",
  "ClassEnrollForm.searchForUser": "Buscar usuarios",
  "ClassRenameModal.duplicateName": "Ya existe un grupo con ese nombre",
  "ClassRenameModal.modalTitle": "Cambiar el nombre del grupo",
  "CoachClassAssignmentPage.pageHeader": "Asignar tutor a '{className}'",
  "CoachClassAssignmentPage.pageSubheader": "Mostrando tutores que no están asignados a este grupo",
  "ConfigPageNotifications.pageloadFailure": "Hubo un problema cargando la configuración",
  "ConfigPageNotifications.saveFailure": "Hubo un problema al guardar la configuración",
  "ConfigPageNotifications.saveSuccess": "Configuración del centro educativo actualizada",
  "ConfirmResetModal.confirmationQuestion": "Confirma que deseas restablecer la configuración por defecto",
  "ConfirmResetModal.reconfirmation": "Los cambios personalizados se perderán",
  "ConfirmResetModal.reset": "Restablecer",
  "ConfirmResetModal.title": "Restablecer valores por defecto",
  "ConfirmationRegisterModal.cancel": "Cancelar",
  "ConfirmationRegisterModal.dataSaved": "Los datos se guardarán en la nube",
  "ConfirmationRegisterModal.register": "Registrar",
  "ConfirmationRegisterModal.registerFacility": "Registrar el centro educativo",
  "ConfirmationRegisterModal.registerWith": "Confirma que deseas registrar el centro con el proyecto '{name}'",
  "DataPage.detailsHeading": "Registros de sesión",
  "DataPage.detailsInfo": "Cuando usuario visiona el recurso, se registra cuánto tiempo pasa usándolo y el progreso que hace. Cada fila de este archivo registra una sola visita de un usuario a un recurso específico. Esto incluye el uso anónimo, cuando ningún usuario haya iniciado sesión.",
  "DataPage.detailsSubHeading": "Visitas individuales a cada ítem de contenido",
  "DataPage.documentTitle": "Gestionar datos",
  "DataPage.download": "Descargar",
  "DataPage.generateLog": "Generar archivo de registro",
  "DataPage.noDownload": "No es posible descargar contenido en dispositivos Android",
  "DataPage.noLogsYet": "No hay archivos de registro disponibles para la descarga.",
  "DataPage.note": "Comentario:",
  "DataPage.pageHeading": "Exportar datos de uso",
  "DataPage.pageSubHeading": "Descargar archivos CSV (valores separados por comas) que contienen información sobre los usuarios y sus interacciones con los recursos en este dispositivo",
  "DataPage.regenerateLog": "Generar nuevo archivo de registro",
  "DataPage.summaryHeading": "Registros resumidos",
  "DataPage.summaryInfo": "Un usuario puede visitar la misma pieza de contenido varias veces. Este archivo registra el tiempo total y el progreso que cada usuario haya conseguido para cada pieza de contenido, resumiendo posiblemente más de una visita. Uso anónimo no está incluido.",
  "DataPage.summarySubHeading": "Tiempo/progreso total para cada ítem de contenido",
  "DataPageTaskProgress.generatingLog": "Generando archivo de registro...",
  "DeleteUserModal.confirmation": "Por favor, confirma que deseas eliminar '{ username }'.",
  "DeleteUserModal.deleteUser": "Eliminar el usuario",
  "DeleteUserModal.userDeletedNotification": "La cuenta de usuario '{username}' se ha eliminado",
  "DeleteUserModal.warning": "Todos los datos y archivos de registro para este usuario se perderán.",
  "FacilityConfigPage.allowGuestAccess": "Permitir que los usuarios tengan acceso al contenido sin iniciar sesión",
  "FacilityConfigPage.deviceSettings": "También se puede configurar el dispositivo",
  "FacilityConfigPage.documentTitle": "Configurar el centro educativo",
<<<<<<< HEAD
  "FacilityConfigPage.learnerCanEditName": "Permitir que los estudiantes editen su nombre completo",
  "FacilityConfigPage.learnerCanEditPassword": "Permitir que los estudiantes cambien su contraseña cuando inicien sesión",
  "FacilityConfigPage.learnerCanEditUsername": "Permitir que los estudiantes editen su nombre de usuario",
  "FacilityConfigPage.learnerCanLoginWithNoPassword": "Permitir que los estudiantes inicien sesión sin contraseña",
  "FacilityConfigPage.learnerCanSignUp": "Permitir que los usuarios creen cuentas",
=======
  "FacilityConfigPage.learnerCanEditName": "Permitir que los estudiantes y los tutores editen su nombre completo",
  "FacilityConfigPage.learnerCanEditPassword": "Permitir que los estudiantes y los tutores cambien su contraseña cuando inicien sesión",
  "FacilityConfigPage.learnerCanEditUsername": "Permitir que los estudiantes y los tutores editen su nombre de usuario",
  "FacilityConfigPage.learnerCanLoginWithNoPassword": "Permitir que los estudiantes inicien su sesión sin contraseña",
  "FacilityConfigPage.learnerCanSignUp": "Permitir que los usuarios creen sus propias cuentas",
>>>>>>> fa4f506f
  "FacilityConfigPage.pageDescription": "Ajustes de configuración.",
  "FacilityConfigPage.pageHeader": "Configuración del centro educativo",
  "FacilityConfigPage.resetToDefaultSettings": "Restablecer valores por defecto",
  "FacilityConfigPage.showDownloadButtonInLearn": "Mostrar el botón de 'descargar' junto al recurso",
  "FacilityIndex.adminOrSuperuser": "Necesitas iniciar sesión como admin o super admin para acceder a esta página",
  "FacilityTopNav.data": "Datos",
  "FacilityTopNav.settings": "Configuración",
  "GeneratedElapsedTime.generatedInPast": "Creado {relativeTimeAgo}.",
  "GeneratedElapsedTime.generatedMomentsAgo": "Creado hace unos momentos.",
  "IdentifierTextbox.label": "Identificador (opcional)",
  "LearnerClassEnrollmentPage.pageHeader": "Inscribir estudiantes en '{className}'",
  "LearnerClassEnrollmentPage.pageSubheader": "Muestra sólo estudiantes que no están inscritos en este grupo",
  "ManageClassPage.actions": "Acciones",
  "ManageClassPage.addNew": "Nuevo grupo",
  "ManageClassPage.adminClassPageSubheader": "Ver y gestionar sus grupos",
  "ManageClassPage.deleteClass": "Eliminar grupo",
  "ManageClassPage.manyCoachNames": "{name1}, {name2}… (+{numRemaining, number})",
  "ManageClassPage.noClassesExist": "Aun no hay grupos creados",
  "ManageClassPage.tableCaption": "Lista de grupos",
  "ManageClassPage.twoCoachNames": "{name1}, {name2}",
  "PrivacyModal.close": "Cerrar",
  "PrivacyModal.privacyText": "Al sincronizar este centro con el Portal de datos de Kolibri, está otorgando acceso a sus datos a los administradores de la organización en el Portal de datos Kolibri. Los datos se alojarán en los servidores nube operados por la organización Learning Equality, que también tendrá acceso a estos datos.",
  "PrivacyModal.syncToKDP": "Portal de datos de Kolibri",
  "RegisterFacilityModal.cancel": "Cancelar",
  "RegisterFacilityModal.continue": "Continuar",
  "RegisterFacilityModal.enterToken": "Introducir el token del proyecto en el Portal de datos de Kolibri",
  "RegisterFacilityModal.invalidToken": "Token no válido",
  "RegisterFacilityModal.projectToken": "Token del proyecto",
  "RegisterFacilityModal.registerFacility": "Registrar el centro educativo",
  "ResetUserPasswordModal.passwordChangedNotification": "Contraseña cambiada para '{username}'",
  "ResetUserPasswordModal.resetPassword": "Restablecer contraseña de usuario",
  "ResetUserPasswordModal.username": "Nombre de usuario: ",
  "SyncInterface.access": "Esta es una funcionalidad experimental. Puedes usarla si tienes acceso al Portal de datos de Kolibri.",
  "SyncInterface.facility": "Centro educativo",
  "SyncInterface.justNow": "Hace un momento",
  "SyncInterface.lastSync": "Última sincronización correcta:",
  "SyncInterface.learnMore": "Uso y privacidad",
  "SyncInterface.neverSynced": "No se ha sincronizado nunca",
  "SyncInterface.register": "Registrar",
  "SyncInterface.registeredAlready": "Registrado en el 'Portal de datos de Kolibri'",
  "SyncInterface.sync": "Sincronizar",
  "SyncInterface.syncData": "Sincronizar los datos del centro",
  "SyncInterface.syncFailed": "La sincronización más reciente ha fallado.",
  "SyncInterface.syncing": "Sincronizando",
  "UserCreatePage.classCoachDescription": "Puede tutorizar solamente los grupos a los que está asignado",
  "UserCreatePage.createNewUserHeader": "Crear nuevo usuario",
  "UserCreatePage.facilityCoachDescription": "Puede tutorizar todos los grupos del centro educativo",
  "UserCreatePage.userCreatedNotification": "La cuenta de usuario '{username}' se ha creado",
  "UserEditPage.changeInDeviceTabPrompt": "Ir a permisos de dispositivo para cambiar",
  "UserEditPage.classCoachDescription": "Puede tutorizar solamente los grupos a los que está asignado",
  "UserEditPage.editUserDetailsHeader": "Editar detalles de usuario",
  "UserEditPage.facilityCoachDescription": "Puede tutorizar todos los grupos del centro educativo",
  "UserEditPage.forceLogoutWarning": "Advertencia: Al cambiar su cuenta de administrador a otro rol, se cerrará la sesión después de hacer clic en \"Guardar\".",
  "UserEditPage.userUpdateNotification": "Cambios guardados",
  "UserEditPage.viewInDeviceTabPrompt": "Ver detalles en los permisos de dispositivo",
  "UserPage.admins": "Administradores",
  "UserPage.allUsersFilteredOut": "No existen usuarios que coincidan con: '{filterText}'",
  "UserPage.newUserButtonLabel": "Nuevo usuario",
  "UserPage.noUsersExist": "No hay usuarios",
  "UserPage.optionsButtonLabel": "Opciones",
  "UserPage.resetUserPassword": "Reestablecer contraseña",
  "UserPage.searchText": "Buscar usuarios…",
  "UserRemoveConfirmationModal.confirmation": "Confirma que deseas eliminar '{ username }' de '{ classname }'",
  "UserRemoveConfirmationModal.description": "Aún puedes acceder a esta cuenta desde la pestaña 'Usuarios'.",
  "UserRemoveConfirmationModal.modalTitle": "Eliminar usuario",
  "UserTable.role": "Rol",
  "UserTable.selectAllLabel": "Seleccionar todo",
  "UserTable.userActionsColumnHeader": "Acciones",
  "UserTable.userCheckboxLabel": "Seleccionar usuario"
}<|MERGE_RESOLUTION|>--- conflicted
+++ resolved
@@ -57,19 +57,11 @@
   "FacilityConfigPage.allowGuestAccess": "Permitir que los usuarios tengan acceso al contenido sin iniciar sesión",
   "FacilityConfigPage.deviceSettings": "También se puede configurar el dispositivo",
   "FacilityConfigPage.documentTitle": "Configurar el centro educativo",
-<<<<<<< HEAD
   "FacilityConfigPage.learnerCanEditName": "Permitir que los estudiantes editen su nombre completo",
   "FacilityConfigPage.learnerCanEditPassword": "Permitir que los estudiantes cambien su contraseña cuando inicien sesión",
   "FacilityConfigPage.learnerCanEditUsername": "Permitir que los estudiantes editen su nombre de usuario",
   "FacilityConfigPage.learnerCanLoginWithNoPassword": "Permitir que los estudiantes inicien sesión sin contraseña",
   "FacilityConfigPage.learnerCanSignUp": "Permitir que los usuarios creen cuentas",
-=======
-  "FacilityConfigPage.learnerCanEditName": "Permitir que los estudiantes y los tutores editen su nombre completo",
-  "FacilityConfigPage.learnerCanEditPassword": "Permitir que los estudiantes y los tutores cambien su contraseña cuando inicien sesión",
-  "FacilityConfigPage.learnerCanEditUsername": "Permitir que los estudiantes y los tutores editen su nombre de usuario",
-  "FacilityConfigPage.learnerCanLoginWithNoPassword": "Permitir que los estudiantes inicien su sesión sin contraseña",
-  "FacilityConfigPage.learnerCanSignUp": "Permitir que los usuarios creen sus propias cuentas",
->>>>>>> fa4f506f
   "FacilityConfigPage.pageDescription": "Ajustes de configuración.",
   "FacilityConfigPage.pageHeader": "Configuración del centro educativo",
   "FacilityConfigPage.resetToDefaultSettings": "Restablecer valores por defecto",
