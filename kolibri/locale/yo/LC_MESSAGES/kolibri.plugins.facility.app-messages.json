--- conflicted
+++ resolved
@@ -64,11 +64,8 @@
   "CsvInfoModal.userType": "Irúfẹ́ olùṣàmúlò",
   "CsvInfoModal.username": "Orúkọ àmúlò",
   "CsvInfoModal.usernameInfo": "",
-<<<<<<< HEAD
-=======
   "CsvInfoModal.uuid": "",
   "CsvInfoModal.uuidInfo": "",
->>>>>>> 0ff44c30
   "CsvInfoModal.yearInfo": "",
   "DataPage.detailsHeading": "Sáà àwọn àkọsílẹ̀ iṣẹ́",
   "DataPage.detailsInfo": "Ti asamulo kan ba lo ohun elo kan, a n rẹ́kọ́ọ̀dù wakati ti o fi loo ati bi o se loo. A si ma n se eyii fun awon asamulo ti ko forukosile.",
