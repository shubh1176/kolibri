import abc
<<<<<<< HEAD
=======
import logging
>>>>>>> 550fc1f1
import sys
from collections import namedtuple

import click
from django.core.management.base import BaseCommand

from kolibri.core.tasks.exceptions import UserCancelledError
from kolibri.core.tasks.utils import get_current_job

logger = logging.getLogger(__name__)

Progress = namedtuple(
    "Progress", ["progress_fraction", "message", "extra_data", "level"]
)


class ProgressTracker:
    def __init__(self, total=100, level=0, update_callback=None):

        # set default values
        self.progress = 0
        self.message = ""
        self.extra_data = None

        # store provided arguments
        self.total = total
        self.level = level
        self.update_callback = update_callback

        # Also check that we are not running Python 2:
        # https://github.com/learningequality/kolibri/issues/6597
        if sys.version_info[0] == 2:
            self.progressbar = None
        else:
            # Check that we are executing inside a click context
            # as we only want to display progress bars from the command line.
            try:
                click.get_current_context()
                # Coerce to an integer for safety, as click uses Python `range` on this
                # value, which requires an integer argument
                # N.B. because we are only doing this in Python3, safe to just use int,
                # as long is Py2 only
                self.progressbar = click.progressbar(length=int(total), width=0)
            except RuntimeError:
                self.progressbar = None

    def update_progress(self, increment=1, message="", extra_data=None):
        if self.progressbar:
            # Click only enforces integers on the total (because it is implemented assuming a length)
            self.progressbar.update(increment)
        self.progress += increment
        self.message = message
        self.extra_data = extra_data

        if callable(self.update_callback):
            p = self.get_progress()
            self.update_callback(p.progress_fraction, p)

    def get_progress(self):

        return Progress(
            progress_fraction=0
            if self.total == 0
            else self.progress / float(self.total),
            message=self.message,
            extra_data=self.extra_data,
            level=self.level,
        )

    def __enter__(self):
        return self.update_progress

    def __exit__(self, *exc_details):
        pass


class AsyncCommand(BaseCommand):
    """A management command with added convenience functions for displaying
    progress to the user.

    Rather than implementing handle() (as is for BaseCommand), subclasses, must
    implement handle_async(), which accepts the same arguments as handle().

    If ran from the command line, AsynCommand displays a progress bar to the
    user. If ran asynchronously through kolibri.core.tasks.schedule_command(),
    AsyncCommand sends results through the Progress class to the main Django
    process. Anyone who knows the task id for the command instance can check
    the intermediate progress by looking at the task's AsyncResult.result
    variable.

    """

    def __init__(self, *args, **kwargs):
        self.progresstrackers = []
        super(AsyncCommand, self).__init__(*args, **kwargs)

    def _update_all_progress(self, progress_fraction, progress):
        if callable(self.update_progress):
            progress_list = [p.get_progress() for p in self.progresstrackers]
            # HACK (aron): self.update_progress' signature has changed between django_q
            # and iceqube/bbq. It now expects the current progress,
            # the total progress, and then derives the
            # percentage progress manually.
            self.update_progress(progress_list[0].progress_fraction, 1.0)

    def handle(self, *args, **options):
        self.job = get_current_job()
        return self.handle_async(*args, **options)

    def update_progress(self, progress_fraction, total_progress):
        if self.job:
            self.job.update_progress(progress_fraction, total_progress)

    def check_for_cancel(self):
        if self.job:
            self.job.check_for_cancel()

    def start_progress(self, total=100):
        level = len(self.progresstrackers)
        tracker = ProgressTracker(
            total=total, level=level, update_callback=self._update_all_progress
        )
        self.progresstrackers.append(tracker)
        return tracker

    def is_cancelled(self):
        try:
            self.check_for_cancel()
            return False
        except (UserCancelledError, KeyError):
            return True

    def cancel(self):
        return self.check_for_cancel()

    @abc.abstractmethod
    def handle_async(self, *args, **options):
        """
        handle_async should be reimplemented by any Subclass of AsyncCommand.
        """
        pass<|MERGE_RESOLUTION|>--- conflicted
+++ resolved
@@ -1,8 +1,5 @@
 import abc
-<<<<<<< HEAD
-=======
 import logging
->>>>>>> 550fc1f1
 import sys
 from collections import namedtuple
 
