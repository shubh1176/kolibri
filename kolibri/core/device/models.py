--- conflicted
+++ resolved
@@ -3,12 +3,7 @@
 from django.conf import settings
 from django.core.cache import cache
 from django.db import models
-<<<<<<< HEAD
-from kolibri.auth.models import Facility
-from kolibri.auth.models import FacilityUser
-=======
 
->>>>>>> 308bb396
 from .permissions import UserCanManageDevicePermissions
 from kolibri.auth.models import Facility
 from kolibri.auth.models import FacilityUser
