import fnmatch
import logging
import os

from sqlalchemy.exc import DatabaseError

from .paths import get_content_database_dir_path
from .sqlalchemybridge import Bridge
from kolibri.core.discovery.utils.filesystem import enumerate_mounted_disk_partitions
from kolibri.utils.uuids import is_valid_uuid

logger = logging.getLogger(__name__)


def get_channel_ids_for_content_database_dir(content_database_dir):
    """
    Returns a list of channel IDs for the channel databases that exist in a content database directory.
    """

    # immediately return an empty list if the content database directory doesn't exist
    if not os.path.isdir(content_database_dir):
        return []

    # get a list of all the database files in the directory, and extract IDs
    db_list = fnmatch.filter(os.listdir(content_database_dir), "*.sqlite3")
    db_names = [db.split(".sqlite3", 1)[0] for db in db_list]

    # determine which database names are valid, and only use those ones
    valid_db_names = [name for name in db_names if is_valid_uuid(name)]
    invalid_db_names = set(db_names) - set(valid_db_names)
    if invalid_db_names:
        logger.warning(
            "Ignoring databases in content database directory '{directory}' with invalid names: {names}".format(
                directory=content_database_dir, names=invalid_db_names
            )
        )

    # nonexistent database files are created if we delete the files that have broken symbolic links;
    # empty database files are created if we delete a database file while the server is running and connected to it;
    # here, we delete and exclude such databases to avoid errors when we try to connect to them
    db_files_to_remove = set({})
    for db_name in valid_db_names:
        filename = os.path.join(content_database_dir, "{}.sqlite3".format(db_name))
        if not os.path.exists(filename) or os.path.getsize(filename) == 0:
            db_files_to_remove.add(db_name)
            os.remove(filename)
<<<<<<< HEAD
    if empty_db_files:
        logger.warning(
            "Removing empty databases in content database directory '{directory}' with IDs: {names}".format(
                directory=content_database_dir, names=empty_db_files
            )
        )
    valid_dbs = list(set(valid_db_names) - set(empty_db_files))
=======

    if db_files_to_remove:
        err_msg = (
            "Removing nonexistent or empty databases in content database directory "
            "'{directory}' with IDs: {names}.\nPlease import the channels again."
        )
        logger.warning(
            err_msg.format(directory=content_database_dir, names=db_files_to_remove)
        )
    valid_dbs = list(set(valid_db_names) - set(db_files_to_remove))
>>>>>>> abecb96b

    return valid_dbs


def enumerate_content_database_file_paths(content_database_dir):
    full_dir_template = os.path.join(content_database_dir, "{}.sqlite3")
    channel_ids = get_channel_ids_for_content_database_dir(content_database_dir)
    return [full_dir_template.format(f) for f in channel_ids]


def read_channel_metadata_from_db_file(channeldbpath):
    # import here to avoid circular imports whenever kolibri.core.content.models imports utils too
    from kolibri.core.content.models import ChannelMetadata

    source = Bridge(sqlite_file_path=channeldbpath)

    ChannelMetadataClass = source.get_class(ChannelMetadata)

    source_channel_metadata = source.session.query(ChannelMetadataClass).all()[0]

    # Use the inferred version from the SQLAlchemy Bridge object, and set it as additional
    # metadata on the channel data

    source_channel_metadata.inferred_schema_version = source.schema_version

    source.end()

    # Adds an attribute `root_id` when `root_id` does not exist to match with
    # the latest schema.
    if not hasattr(source_channel_metadata, "root_id"):
        setattr(
            source_channel_metadata,
            "root_id",
            getattr(source_channel_metadata, "root_pk"),
        )

    return source_channel_metadata


def get_channels_for_data_folder(datafolder):
    channels = []
<<<<<<< HEAD
    for path in enumerate_content_database_file_paths(
        get_content_database_dir_path(datafolder)
    ):
        channel = read_channel_metadata_from_db_file(path)
=======
    for path in enumerate_content_database_file_paths(get_content_database_dir_path(datafolder)):
        try:
            channel = read_channel_metadata_from_db_file(path)
        except DatabaseError:
            logger.warning("Tried to import channel from database file {}, but the file was corrupted.".format(path))
            continue
>>>>>>> abecb96b
        channel_data = {
            "path": path,
            "id": channel.id,
            "name": channel.name,
            "description": channel.description,
            "thumbnail": channel.thumbnail,
            "version": channel.version,
            "root": channel.root_id,
            "author": channel.author,
            "last_updated": getattr(channel, "last_updated", None),
            "lang_code": getattr(channel, "lang_code", None),
            "lang_name": getattr(channel, "lang_name", None),
        }
        channels.append(channel_data)
    return channels


def get_mounted_drives_with_channel_info():
    drives = enumerate_mounted_disk_partitions()
    for drive in drives.values():
        drive.metadata["channels"] = (
            get_channels_for_data_folder(drive.datafolder) if drive.datafolder else []
        )
    return drives<|MERGE_RESOLUTION|>--- conflicted
+++ resolved
@@ -44,15 +44,6 @@
         if not os.path.exists(filename) or os.path.getsize(filename) == 0:
             db_files_to_remove.add(db_name)
             os.remove(filename)
-<<<<<<< HEAD
-    if empty_db_files:
-        logger.warning(
-            "Removing empty databases in content database directory '{directory}' with IDs: {names}".format(
-                directory=content_database_dir, names=empty_db_files
-            )
-        )
-    valid_dbs = list(set(valid_db_names) - set(empty_db_files))
-=======
 
     if db_files_to_remove:
         err_msg = (
@@ -63,7 +54,6 @@
             err_msg.format(directory=content_database_dir, names=db_files_to_remove)
         )
     valid_dbs = list(set(valid_db_names) - set(db_files_to_remove))
->>>>>>> abecb96b
 
     return valid_dbs
 
@@ -105,19 +95,12 @@
 
 def get_channels_for_data_folder(datafolder):
     channels = []
-<<<<<<< HEAD
-    for path in enumerate_content_database_file_paths(
-        get_content_database_dir_path(datafolder)
-    ):
-        channel = read_channel_metadata_from_db_file(path)
-=======
     for path in enumerate_content_database_file_paths(get_content_database_dir_path(datafolder)):
         try:
             channel = read_channel_metadata_from_db_file(path)
         except DatabaseError:
             logger.warning("Tried to import channel from database file {}, but the file was corrupted.".format(path))
             continue
->>>>>>> abecb96b
         channel_data = {
             "path": path,
             "id": channel.id,
