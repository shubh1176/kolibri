--- conflicted
+++ resolved
@@ -147,28 +147,23 @@
     return wrapper_func
 
 
-<<<<<<< HEAD
+def get_remote_cache_key(request, *args, **kwargs):
+    if REMOTE_URL_PARAM in request.GET:
+        return cache.get(REMOTE_ETAG_CACHE_KEY.format(request.GET[REMOTE_URL_PARAM]))
+    return get_cache_key(*args, **kwargs)
+
+
+def remote_metadata_cache(view_func):
+    return session_exempt(
+        metadata_cache(view_func, cache_key_func=get_remote_cache_key)
+    )
+
+
 def no_cache_on_method(view_func):
     """
     Decorator to disable caching for a particular method
     """
     return method_decorator(never_cache, name="dispatch")(view_func)
-
-
-class RemoteMixin(object):
-    remote_url_param = "baseurl"
-=======
-def get_remote_cache_key(request, *args, **kwargs):
-    if REMOTE_URL_PARAM in request.GET:
-        return cache.get(REMOTE_ETAG_CACHE_KEY.format(request.GET[REMOTE_URL_PARAM]))
-    return get_cache_key(*args, **kwargs)
-
->>>>>>> a4d4d1aa
-
-def remote_metadata_cache(view_func):
-    return session_exempt(
-        metadata_cache(view_func, cache_key_func=get_remote_cache_key)
-    )
 
 
 class RemoteMixin(object):
