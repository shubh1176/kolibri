--- conflicted
+++ resolved
@@ -19,20 +19,6 @@
     reviewing the availability of all the existing files, to recover
     content that's not visible in Kolibri.
     """
-<<<<<<< HEAD
-
-    help = (
-        "Scan content in Kolibri folder and updates the database to show it available"
-    )
-
-    def handle(self, *args, **options):
-        channel_ids = get_channel_ids_for_content_database_dir(
-            get_content_database_dir_path()
-        )
-        set_local_file_availability_from_disk()
-        for channel_id in channel_ids:
-            update_content_metadata(channel_id)
-=======
     help = "Scan content and databases in Kolibri folder and updates the database to show if available"
 
     def handle(self, *args, **options):
@@ -47,5 +33,4 @@
                 except (InvalidSchemaVersionError, FutureSchemaError):
                     logger.warning("Tried to import channel {channel_id}, but database file was incompatible".format(channel_id=channel_id))
             else:
-                annotate_content(channel_id)
->>>>>>> 9b05f6ab
+                annotate_content(channel_id)