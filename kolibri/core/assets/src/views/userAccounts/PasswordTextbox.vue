<template>

  <div>
    <KTextbox
      ref="password"
      :value="value"
      type="password"
      :label="coreString('passwordLabel')"
      :invalid="Boolean(shownPasswordInvalidText)"
      :invalidText="shownPasswordInvalidText"
      v-bind="$attrs"
      @blur="passwordBlurred = true"
      @input="$emit('update:value', $event)"
      @keydown.enter="checkErrorsAndSubmit"
    />

    <KTextbox
      v-if="showConfirmationInput"
      ref="confirm"
      v-model="confirmation"
      type="password"
      :disabled="$attrs.disabled"
      :label="$tr('confirmPasswordLabel')"
      :invalid="Boolean(shownConfirmationInvalidText)"
      :invalidText="shownConfirmationInvalidText"
      :autocomplete="$attrs.autocomplete"
      @blur="confirmationBlurred = true"
      @keydown.enter="checkErrorsAndSubmit"
    />
  </div>

</template>


<script>

  import commonCoreStrings from 'kolibri.coreVue.mixins.commonCoreStrings';

  export default {
    name: 'PasswordTextbox',
    mixins: [commonCoreStrings],
    props: {
      // NOTE: 'value', and 'isValid' must be .sync'd with parent
      value: {
        type: String,
      },
      shouldValidate: {
        type: Boolean,
      },
      // Set to false if you just want one password field
      showConfirmationInput: {
        type: Boolean,
        default: true,
      },
    },
    data() {
      return {
        passwordBlurred: false,
        confirmation: '',
        confirmationBlurred: false,
      };
    },
    computed: {
      passwordInvalidText() {
        if (this.value === '') {
          return this.coreString('requiredFieldError');
        }
        return '';
      },
      confirmationInvalidText() {
        if (this.confirmation === '') {
          return this.coreString('requiredFieldError');
        }
        if (this.value !== this.confirmation) {
          return this.$tr('errorNotMatching');
        }
        return '';
      },
      shownPasswordInvalidText() {
        if (this.passwordBlurred || this.shouldValidate) {
          return this.passwordInvalidText;
        }
        return '';
      },
      shownConfirmationInvalidText() {
        if (this.confirmationBlurred || this.shouldValidate) {
          return this.confirmationInvalidText;
        }
        return '';
      },
      valid() {
        let passwordValid = this.passwordInvalidText === '';
        if (this.showConfirmationInput) {
          return this.confirmationInvalidText === '' && passwordValid;
        }
        return passwordValid;
      },
    },
    watch: {
      valid: {
        handler(value) {
          this.$emit('update:isValid', value);
        },
        immediate: true,
      },
    },
    methods: {
      // @public
      focus() {
        if (this.shownPasswordInvalidText) {
          this.$refs.password.focus();
        } else if (this.shownConfirmationInvalidText) {
          this.$refs.confirm.focus();
        }
      },
<<<<<<< HEAD
      // @public
      resetAndFocus() {
        this.passwordBlurred = false;
        this.$emit('update:value', '');
        this.$refs.password.focus();
=======
      checkErrorsAndSubmit(e) {
        if (this.valid) {
          this.$emit('submitNewPassword');
        } else {
          // Blurring will cause validation errors to show if needed
          e.target.blur();
        }
>>>>>>> 4b06b41b
      },
    },
    $trs: {
      confirmPasswordLabel: 'Re-enter password',
      errorNotMatching: 'Passwords do not match',
    },
  };

</script>


<style lang="scss" scoped></style><|MERGE_RESOLUTION|>--- conflicted
+++ resolved
@@ -113,13 +113,12 @@
           this.$refs.confirm.focus();
         }
       },
-<<<<<<< HEAD
       // @public
       resetAndFocus() {
         this.passwordBlurred = false;
         this.$emit('update:value', '');
         this.$refs.password.focus();
-=======
+      },
       checkErrorsAndSubmit(e) {
         if (this.valid) {
           this.$emit('submitNewPassword');
@@ -127,7 +126,6 @@
           // Blurring will cause validation errors to show if needed
           e.target.blur();
         }
->>>>>>> 4b06b41b
       },
     },
     $trs: {
