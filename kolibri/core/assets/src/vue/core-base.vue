--- conflicted
+++ resolved
@@ -97,13 +97,8 @@
         return (this.windowSize.breakpoint > 1) && (this.windowSize.breakpoint < 5);
       },
       paddingForNav() {
-<<<<<<< HEAD
-        if (this.mobile | (this.tablet & !this.navShown)) {
+        if (this.mobile || (this.tablet && !this.navShown)) {
           return 32;
-=======
-        if (this.mobile || (this.tablet && !this.navShown)) {
-          return 0;
->>>>>>> 5a2bf424
         }
         return this.navWidth + 32;
       },
