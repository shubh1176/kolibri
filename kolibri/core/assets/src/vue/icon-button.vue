<template>

<<<<<<< HEAD
  <button 
    type="button" 
    @click="$emit('click')"
    @keypress.enter.prevent = "$emit('enter')"
    class="icon-button-scope" 
    :class="{
      'primary' : primary, 
      'single-line': !showTextBelowIcon
      }">
    <slot></slot>
=======
  <button @click="$emit('click')" class="icon-button-scope" :class="{'primary' : primary, 'single-line': !showTextBelowIcon}">
    <slot/>
>>>>>>> 7da42748
    <span v-if="text" class="btn-text" :class="{'btn-bottom-text' : showTextBelowIcon, 'icon-padding' : !showTextBelowIcon && hasIcon}">
      {{ text }}
    </span>
  </button>

</template>


<script>

  module.exports = {
    props: {
      text: {
        type: String,
      },
      primary: {
        type: Boolean,
        default: false,
      },
      showTextBelowIcon: {
        type: Boolean,
        default: false,
      },
    },
    computed: {
      hasIcon() {
        // check if the parent passed anything into the slot
        // $slots returns an empty object if nothing is passed in.
        return !(Object.keys(this.$slots).length === 0 && this.$slots.constructor === Object);
      },
    },
  };

</script>


<style lang="stylus">

  @require '~kolibri.styles.coreTheme'

  /*
    WARNING -- these styles are unscoped.
    ONLY include styles that need to apply to SVGs inserted into the slot.
    Make sure everything here is scoped under the .icon-button-scope class.
  */

  .icon-button-scope
    svg
      vertical-align: middle
      fill: $core-action-normal
      transition: fill $core-time ease-out
    &:hover svg
      fill: $core-action-dark
    &:disabled svg
      fill: $core-text-disabled

  // styles specific to primary button
  .icon-button-scope.primary
    svg
      fill: $core-bg-canvas
      transition: fill $core-time ease-out
    &:hover svg
      fill: $core-bg-canvas
    &:disabled svg
      fill: $core-bg-canvas

</style>


<style lang="stylus" scoped>

  @require '~kolibri.styles.coreTheme'

  button
    padding: 0.2em 2em
    line-height: inherit

  button.single-line
    height: 36px

  .primary
    border: none
    color: $core-bg-canvas
    background-color: $core-action-normal
    transition: background-color $core-time ease-out

    &:hover
      color: $core-bg-canvas
      background-color: $core-action-dark
    &:disabled
      color: $core-bg-canvas
      background-color: $core-text-disabled

  /* displayed to visually balance an icon */
  .icon-padding
    margin-right: 2px

  .btn-text
    vertical-align: middle

  .btn-bottom-text
    display: block
    margin-top: 0.4em

</style><|MERGE_RESOLUTION|>--- conflicted
+++ resolved
@@ -1,20 +1,13 @@
 <template>
 
-<<<<<<< HEAD
-  <button 
-    type="button" 
+  <button
+    type="button"
     @click="$emit('click')"
     @keypress.enter.prevent = "$emit('enter')"
-    class="icon-button-scope" 
-    :class="{
-      'primary' : primary, 
-      'single-line': !showTextBelowIcon
-      }">
-    <slot></slot>
-=======
-  <button @click="$emit('click')" class="icon-button-scope" :class="{'primary' : primary, 'single-line': !showTextBelowIcon}">
+    class="icon-button-scope"
+    :class="{'primary' : primary, 'single-line': !showTextBelowIcon}"
+  >
     <slot/>
->>>>>>> 7da42748
     <span v-if="text" class="btn-text" :class="{'btn-bottom-text' : showTextBelowIcon, 'icon-padding' : !showTextBelowIcon && hasIcon}">
       {{ text }}
     </span>
