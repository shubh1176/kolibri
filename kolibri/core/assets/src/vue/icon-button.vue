--- conflicted
+++ resolved
@@ -1,10 +1,6 @@
 <template>
 
-<<<<<<< HEAD
-  <button @click="$emit('click')" class="icon-button-scope" :class="{'primary' : primary, 'single-line': !textbelow}">
-=======
-  <button @click="$emit('buttonclicked')" class="icon-button-scope" :class="{'primary' : primary, 'single-line': !showTextBelowIcon}">
->>>>>>> 082aeaa6
+  <button @click="$emit('click')" class="icon-button-scope" :class="{'primary' : primary, 'single-line': !showTextBelowIcon}">
     <slot></slot>
     <span v-if="text" class="btn-text" :class="{'btn-bottom-text' : showTextBelowIcon, 'icon-padding' : !showTextBelowIcon && hasIcon}">
       {{ text }}
