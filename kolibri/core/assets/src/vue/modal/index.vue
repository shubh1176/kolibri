--- conflicted
+++ resolved
@@ -1,13 +1,6 @@
 <template>
 
-<<<<<<< HEAD
   <div class="modal-root" v-on:keyup.esc="toggleModal" role="dialog">
-    <div class="modal" v-show="modalstate" transition="modal">
-      <div class="modal-wrapper">
-        <div class="modal-container">
-          <img tabindex="0" v-on:keyup.enter="toggleModal" @click="toggleModal" class="close-btn" src="./close.svg" alt="Close Modal">
-=======
-  <div class="modal-root" v-on:keyup.esc="toggleModal">
     <div class="modal" v-if="modalstate" transition="modal">
       <div class="modal-wrapper">
         <div class="modal-container">
@@ -15,7 +8,6 @@
             <svg src="./close.svg"></svg>
             <span class="visuallyhidden">Close</span>
           </button>
->>>>>>> 5453f4c6
           <div class="modal-header">
             <slot name="header">
               Kolibri
