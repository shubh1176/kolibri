--- conflicted
+++ resolved
@@ -357,18 +357,6 @@
     });
 }
 
-<<<<<<< HEAD
-export function getRemoteAccessPermission(store) {
-  return client({
-    method: 'POST',
-    url: urls['kolibri:kolibri.plugins.device:allowremoteaccess'](),
-  }).then(response => {
-    store.commit('SET_REMOTE_BROWSER_PERMISSION', response.data.allowed);
-  });
-}
-
-=======
->>>>>>> 2735ac77
 export function getFacilities(store) {
   return FacilityResource.fetchCollection().then(facilities => {
     store.commit('CORE_SET_FACILITIES', [...facilities]);
