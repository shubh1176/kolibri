import seededShuffle from 'seededshuffle';
import { assessmentMetaDataState } from 'kolibri.coreVue.vuex.mappers';
import {
  ExamResource,
  ExamLogResource,
  FacilityUserResource,
  ExamAttemptLogResource,
  ContentNodeResource,
} from 'kolibri.resources';
import ConditionalPromise from 'kolibri.lib.conditionalPromise';
import samePageCheckGenerator from 'kolibri.utils.samePageCheckGenerator';

function createQuestionList(questionSources) {
  return questionSources.reduce(
    (acc, val) =>
      acc.concat(
        Array.from(Array(val.number_of_questions).keys()).map(assessmentItemIndex => ({
          contentId: val.exercise_id,
          assessmentItemIndex,
        }))
      ),
    []
  );
}

function selectQuestionFromExercise(index, seed, contentNode) {
  const assessmentmetadata = assessmentMetaDataState(contentNode);
  return seededShuffle.shuffle(assessmentmetadata.assessmentIds, seed, true)[index];
}

// idk the best place to place this function
function getExamReport(store, examId, userId, questionNumber = 0, interactionIndex = 0) {
  return new Promise((resolve, reject) => {
    const examPromise = ExamResource.fetchModel({ id: examId });
    const examLogPromise = ExamLogResource.fetchCollection({
      getParams: {
        exam: examId,
        user: userId,
      },
    });
    const attemptLogPromise = ExamAttemptLogResource.fetchCollection({
      getParams: {
        exam: examId,
        user: userId,
      },
    });
    const userPromise = FacilityUserResource.fetchModel({ id: userId });

    ConditionalPromise.all([examPromise, examLogPromise, attemptLogPromise, userPromise]).only(
      samePageCheckGenerator(store),
      ([exam, examLogs, examAttempts, user]) => {
        const examLog = examLogs[0] || {};
        const seed = exam.seed;
        const questionSources = exam.question_sources;

        const questionList = createQuestionList(questionSources);

<<<<<<< HEAD
        const contentPromise = ContentNodeResource.fetchCollection({
          getParams: {
            in_exam: exam.id,
          },
        });
=======
        const contentPromise = ContentNodeResource.getCollection({
          ids: questionSources.map(item => item.exercise_id),
        }).fetch();
>>>>>>> 75d1f34d

        contentPromise.only(
          samePageCheckGenerator(store),
          contentNodes => {
            const contentNodeMap = {};

            contentNodes.forEach(node => {
              contentNodeMap[node.id] = node;
            });

            // Only pick questions that are still on server
            const questions = questionList
              .filter(question => contentNodeMap[question.contentId])
              .map(question => ({
                itemId: selectQuestionFromExercise(
                  question.assessmentItemIndex,
                  seed,
                  contentNodeMap[question.contentId]
                ),
                contentId: question.contentId,
              }));

            // When all the Exercises are not available on the server
            if (questions.length === 0) {
              return resolve({ exam, examLog, user });
            }

            const allQuestions = questions.map((question, index) => {
              const attemptLog = examAttempts.filter(
                log => log.item === question.itemId && log.content_id === question.contentId
              );
              let examAttemptLog = attemptLog[0]
                ? attemptLog[0]
                : { interaction_history: [], correct: false, noattempt: true };
              if (attemptLog.length > 1) {
                let completionTimeStamp = attemptLog.map(function(att) {
                  return att.completion_timestamp;
                });
                examAttemptLog = attemptLog.find(
                  log => log.completion_timestamp === completionTimeStamp.sort().reverse()[0]
                );
              }
              return Object.assign(
                {
                  questionNumber: index + 1,
                },
                examAttemptLog
              );
            });

            allQuestions.sort((loga, logb) => loga.questionNumber - logb.questionNumber);

            const currentQuestion = questions[questionNumber];
            const itemId = currentQuestion.itemId;
            const exercise = contentNodeMap[currentQuestion.contentId];
            const currentAttempt = allQuestions[questionNumber];
            // filter out interactions without answers but keep hints and errors
            const currentInteractionHistory = currentAttempt.interaction_history.filter(
              interaction =>
                Boolean(
                  interaction.answer || interaction.type === 'hint' || interaction.type === 'error'
                )
            );
            const currentInteraction = currentInteractionHistory[interactionIndex];
            if (examLog.completion_timestamp) {
              examLog.completion_timestamp = new Date(examLog.completion_timestamp);
            }
            const payload = {
              exerciseContentNodes: [...contentNodes],
              exam,
              itemId,
              questions,
              currentQuestion,
              questionNumber: Number(questionNumber),
              currentAttempt,
              exercise,
              interactionIndex: Number(interactionIndex),
              currentInteraction,
              currentInteractionHistory,
              user,
              examAttempts: allQuestions,
              examLog,
            };
            resolve(payload);
          },
          error => reject(error)
        );
      },
      error => reject(error)
    );
  });
}

function canViewExam(exam, examLog) {
  return exam.active && !examLog.closed;
}

function canViewExamReport(exam, examLog) {
  return !canViewExam(exam, examLog);
}

export {
  createQuestionList,
  selectQuestionFromExercise,
  getExamReport,
  canViewExam,
  canViewExamReport,
};<|MERGE_RESOLUTION|>--- conflicted
+++ resolved
@@ -55,17 +55,11 @@
 
         const questionList = createQuestionList(questionSources);
 
-<<<<<<< HEAD
         const contentPromise = ContentNodeResource.fetchCollection({
           getParams: {
-            in_exam: exam.id,
+            ids: questionSources.map(item => item.exercise_id),
           },
         });
-=======
-        const contentPromise = ContentNodeResource.getCollection({
-          ids: questionSources.map(item => item.exercise_id),
-        }).fetch();
->>>>>>> 75d1f34d
 
         contentPromise.only(
           samePageCheckGenerator(store),
