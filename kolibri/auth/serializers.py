from __future__ import absolute_import, print_function, unicode_literals

from django.utils.translation import ugettext_lazy as _
from rest_framework import serializers
from rest_framework.validators import UniqueTogetherValidator

from .constants import role_kinds
from .models import Classroom, Facility, FacilityDataset, FacilityUser, LearnerGroup, Membership, Role



class RoleSerializer(serializers.ModelSerializer):

    class Meta:
        model = Role
        exclude = ("dataset",)

class BaseKolibriUserSerializer(serializers.ModelSerializer):

    def update(self, instance, validated_data):
        if 'password' in validated_data:
            serializers.raise_errors_on_nested_writes('update', self, validated_data)
            instance.set_password(validated_data['password'])
            instance.save()
            return instance
        else:
            return super(BaseKolibriUserSerializer, self).update(instance, validated_data)

<<<<<<< HEAD
    def validate_username(self, value):
        if FacilityUser.objects.filter(username__iexact=value).exists():
            raise serializers.ValidationError(_('An account with that username already exists'))
        return value
=======
    def validate(self, data):
        username = data.get('username', None)
        # Only avoid checking against own username if this user already exists.
        user_id = self.instance.id if self.instance else None

        if username:
            facility_user_query = FacilityUser.objects.filter(username__iexact=username)
            device_owner_query = DeviceOwner.objects.filter(username__iexact=username)

            if user_id:
                facility_user_query = facility_user_query.exclude(id=user_id)
                device_owner_query = device_owner_query.exclude(id=user_id)

            if facility_user_query.exists() or device_owner_query.exists():
                raise serializers.ValidationError({
                    'username': _('An account with that username already exists')
                })
        return data
>>>>>>> 4944d935

    def create(self, validated_data):
        user = self.Meta.model(**validated_data)
        user.set_password(validated_data['password'])
        user.save()
        return user


class FacilityUserSerializer(BaseKolibriUserSerializer):
    roles = RoleSerializer(many=True, read_only=True)

    class Meta:
        model = FacilityUser
        extra_kwargs = {'password': {'write_only': True}}
        fields = ('id', 'username', 'full_name', 'password', 'facility', 'roles', 'is_superuser')


class FacilityUsernameSerializer(serializers.ModelSerializer):

    class Meta:
        model = FacilityUser
        fields = ('username', )


class MembershipSerializer(serializers.ModelSerializer):

    class Meta:
        model = Membership
        exclude = ("dataset",)


class FacilityDatasetSerializer(serializers.ModelSerializer):

    class Meta:
        model = FacilityDataset
        fields = ('id', 'learner_can_edit_username', 'learner_can_edit_name', 'learner_can_edit_password',
                  'learner_can_sign_up', 'learner_can_delete_account', 'learner_can_login_with_no_password',
                  'description', 'location')


class FacilitySerializer(serializers.ModelSerializer):

    class Meta:
        model = Facility
        extra_kwargs = {'id': {'read_only': True}}
        exclude = ("dataset", "kind", "parent")


class ClassroomSerializer(serializers.ModelSerializer):
    learner_count = serializers.SerializerMethodField()
    coach_count = serializers.SerializerMethodField()
    admin_count = serializers.SerializerMethodField()

    def get_learner_count(self, target_node):
        return target_node.get_members().count()

    def get_coach_count(self, target_node):
        return Role.objects.filter(collection=target_node, kind=role_kinds.COACH).count()

    def get_admin_count(self, target_node):
        return Role.objects.filter(collection=target_node, kind=role_kinds.ADMIN).count()

    class Meta:
        model = Classroom
        fields = ('id', 'name', 'parent', 'learner_count', 'coach_count', 'admin_count')

        validators = [
            UniqueTogetherValidator(
                queryset=Classroom.objects.all(),
                fields=('parent', 'name')
            )
        ]

class LearnerGroupSerializer(serializers.ModelSerializer):

    user_ids = serializers.SerializerMethodField()

    def get_user_ids(self, group):
        return [str(user_id['id']) for user_id in group.get_members().values('id')]

    class Meta:
        model = LearnerGroup
        fields = ('id', 'name', 'parent', 'user_ids')

        validators = [
            UniqueTogetherValidator(
                queryset=Classroom.objects.all(),
                fields=('parent', 'name')
            )
        ]<|MERGE_RESOLUTION|>--- conflicted
+++ resolved
@@ -6,7 +6,6 @@
 
 from .constants import role_kinds
 from .models import Classroom, Facility, FacilityDataset, FacilityUser, LearnerGroup, Membership, Role
-
 
 
 class RoleSerializer(serializers.ModelSerializer):
@@ -26,12 +25,6 @@
         else:
             return super(BaseKolibriUserSerializer, self).update(instance, validated_data)
 
-<<<<<<< HEAD
-    def validate_username(self, value):
-        if FacilityUser.objects.filter(username__iexact=value).exists():
-            raise serializers.ValidationError(_('An account with that username already exists'))
-        return value
-=======
     def validate(self, data):
         username = data.get('username', None)
         # Only avoid checking against own username if this user already exists.
@@ -39,18 +32,15 @@
 
         if username:
             facility_user_query = FacilityUser.objects.filter(username__iexact=username)
-            device_owner_query = DeviceOwner.objects.filter(username__iexact=username)
 
             if user_id:
                 facility_user_query = facility_user_query.exclude(id=user_id)
-                device_owner_query = device_owner_query.exclude(id=user_id)
 
-            if facility_user_query.exists() or device_owner_query.exists():
+            if facility_user_query.exists():
                 raise serializers.ValidationError({
                     'username': _('An account with that username already exists')
                 })
         return data
->>>>>>> 4944d935
 
     def create(self, validated_data):
         user = self.Meta.model(**validated_data)
