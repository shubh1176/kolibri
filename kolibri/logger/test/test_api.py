"""
Tests that ensure the correct items are returned from api calls.
Also tests whether the users with permissions can create logs.
"""

import csv
import datetime
import uuid

from django.core.urlresolvers import reverse
from rest_framework import status
from rest_framework.test import APITestCase
<<<<<<< HEAD
from kolibri.auth.test.test_api import (
    FacilityFactory, ClassroomFactory,
    LearnerGroupFactory, FacilityUserFactory,
    DeviceOwnerFactory, DUMMY_PASSWORD
)

from .factory_logger import (
    ContentInteractionLogFactory, ContentSummaryLogFactory,
=======
from kolibri.auth.models import DeviceOwner

from .factory_logger import (
    FacilityFactory, FacilityUserFactory,
    ContentSessionLogFactory, ContentSummaryLogFactory,
>>>>>>> 8b81ef9d
    ContentRatingLogFactory, UserSessionLogFactory,
)

from ..models import ContentSessionLog, ContentSummaryLog, ContentRatingLog, UserSessionLog
from ..serializers import ContentSessionLogSerializer, ContentSummaryLogSerializer, ContentRatingLogSerializer


class ContentSessionLogAPITestCase(APITestCase):

<<<<<<< HEAD
    @classmethod
    def setUpClass(self):

        # create facilities, add some users and admin
        self.deviceowner = DeviceOwnerFactory.create()
=======
    def setUp(self):
        # create DeviceOwner to pass the setup_wizard middleware check
        DeviceOwner.objects.create(username='test-device-owner', password=123)
>>>>>>> 8b81ef9d
        self.facility = FacilityFactory.create()
        self.user1 = FacilityUserFactory.create(facility=self.facility)
        self.user2 = FacilityUserFactory.create(facility=self.facility)

        # add user3 to new facility
        self.facility2 = FacilityFactory.create()
        self.user3 = FacilityUserFactory.create(facility=self.facility2)

        # add admin to 1st facility
        self.admin = FacilityUserFactory.create(facility=self.facility)
<<<<<<< HEAD
        self.facility.add_admin(self.admin)

        # create logs for each user
        [ContentInteractionLogFactory.create(user=self.user1) for _ in range(3)]
        [ContentInteractionLogFactory.create(user=self.user2) for _ in range(2)]
        [ContentInteractionLogFactory.create(user=self.user3) for _ in range(1)]

        # create classroom, learner group, add user2
        self.classroom = ClassroomFactory.create(parent=self.facility)
        self.learner_group = LearnerGroupFactory.create(parent=self.classroom)
        self.learner_group.add_learner(self.user2)

    def setUp(self):
        self.payload = {'user': self.user1.pk,
=======
        self.user = FacilityUserFactory.create(facility=self.facility)
        self.interaction_logs = [ContentSessionLogFactory.create(user=self.user) for _ in range(3)]
        self.facility.add_admin(self.admin)
        self.payload = {'user': self.user.pk,
>>>>>>> 8b81ef9d
                        'content_id': uuid.uuid4().hex,
                        'channel_id': uuid.uuid4().hex,
                        'kind': 'video',
                        'start_timestamp': str(datetime.datetime.now())}

    def test_contentsessionlog_list(self):
        self.client.login(username=self.admin.username, password=DUMMY_PASSWORD, facility=self.facility)
<<<<<<< HEAD
        response = self.client.get(reverse('contentinteractionlog-list'))
        expected_count = ContentInteractionLog.objects.filter(user__facility_id=self.facility.id).count()
=======
        response = self.client.get(reverse('contentsessionlog-list'))
        expected_count = ContentSessionLog.objects.count()
>>>>>>> 8b81ef9d
        self.assertEqual(len(response.data), expected_count)

    def test_contentsessionlog_detail(self):
        self.client.login(username=self.admin.username, password=DUMMY_PASSWORD, facility=self.facility)
        log_id = self.interaction_logs[0].id
        response = self.client.get(reverse('contentsessionlog-detail', kwargs={"pk": log_id}))
        log = ContentSessionLog.objects.get(pk=log_id)
        interaction_serializer = ContentSessionLogSerializer(log)
        self.assertEqual(response.data['content_id'], interaction_serializer.data['content_id'])

    def test_admin_can_create_contentsessionlog(self):
        self.client.login(username=self.admin.username, password=DUMMY_PASSWORD, facility=self.facility)
        response = self.client.post(reverse('contentsessionlog-list'), data=self.payload, format='json')
        self.assertEqual(response.status_code, status.HTTP_201_CREATED)

<<<<<<< HEAD
    def test_learner_can_create_interactionlog(self):
        self.client.login(username=self.user1.username, password=DUMMY_PASSWORD, facility=self.facility)
        response = self.client.post(reverse('contentinteractionlog-list'), data=self.payload, format='json')
=======
    def test_learner_can_create_contentsessionlog(self):
        self.client.login(username=self.user.username, password=DUMMY_PASSWORD, facility=self.facility)
        response = self.client.post(reverse('contentsessionlog-list'), data=self.payload, format='json')
>>>>>>> 8b81ef9d
        self.assertEqual(response.status_code, status.HTTP_201_CREATED)

    def test_anonymous_user_cannot_create_contentsessionlog_for_learner(self):
        response = self.client.post(reverse('contentsessionlog-list'), data=self.payload, format='json')
        self.assertEqual(response.status_code, status.HTTP_403_FORBIDDEN)

    def test_anonymous_user_can_create_contentsessionlog(self):
        del self.payload['user']
        response = self.client.post(reverse('contentsessionlog-list'), data=self.payload, format='json')
        self.assertEqual(response.status_code, status.HTTP_201_CREATED)

<<<<<<< HEAD
    def test_user_log_filtering(self):
        self.client.login(username=self.admin.username, password=DUMMY_PASSWORD, facility=self.facility)
        response = self.client.get(reverse('contentinteractionlog-list'), data={"user_id": self.user2.id})
        expected_count = ContentInteractionLog.objects.filter(user__pk=self.user2.id).count()
        self.assertEqual(len(response.data), expected_count)

    def test_facility_log_filtering(self):
        self.client.login(username=self.deviceowner.username, password=DUMMY_PASSWORD)
        response = self.client.get(reverse('contentinteractionlog-list'), data={"facility": self.facility2.id})
        expected_count = ContentInteractionLog.objects.filter(user__facility_id=self.facility2.id).count()
        self.assertEqual(len(response.data), expected_count)

    def test_classroom_log_filtering(self):
        self.client.login(username=self.admin.username, password=DUMMY_PASSWORD, facility=self.facility)
        response = self.client.get(reverse('contentinteractionlog-list'), data={"classroom": self.classroom.id})
        expected_count = ContentInteractionLog.objects.filter(user__pk=self.user2.id).count()
        self.assertEqual(len(response.data), expected_count)

    def test_learner_group_log_filtering(self):
        self.client.login(username=self.admin.username, password=DUMMY_PASSWORD, facility=self.facility)
        response = self.client.get(reverse('contentinteractionlog-list'), data={"learner_group": self.learner_group.id})
        expected_count = ContentInteractionLog.objects.filter(user__pk=self.user2.id).count()
        self.assertEqual(len(response.data), expected_count)

    def tearDown(self):
        self.client.logout()

    @classmethod
    def tearDownClass(self):
        pass


class ContentSummaryLogAPITestCase(APITestCase):

    @classmethod
    def setUpClass(self):
        # create facilities, add some users and admin
        self.deviceowner = DeviceOwnerFactory.create()
=======

class ContentSummaryLogAPITestCase(APITestCase):

    def setUp(self):
        # create DeviceOwner to pass the setup_wizard middleware check
        DeviceOwner.objects.create(username='test-device-owner', password=123)
>>>>>>> 8b81ef9d
        self.facility = FacilityFactory.create()
        self.user1 = FacilityUserFactory.create(facility=self.facility)
        self.user2 = FacilityUserFactory.create(facility=self.facility)

        # add user3 to new facility
        self.facility2 = FacilityFactory.create()
        self.user3 = FacilityUserFactory.create(facility=self.facility2)

        # add admin to 1st facility
        self.admin = FacilityUserFactory.create(facility=self.facility)
<<<<<<< HEAD
        self.facility.add_admin(self.admin)

        # create logs for each user
        [ContentSummaryLogFactory.create(user=self.user1) for _ in range(3)]
        [ContentSummaryLogFactory.create(user=self.user2) for _ in range(2)]
        [ContentSummaryLogFactory.create(user=self.user3) for _ in range(1)]

        # create classroom, learner group, add user2
        self.classroom = ClassroomFactory.create(parent=self.facility)
        self.learner_group = LearnerGroupFactory.create(parent=self.classroom)
        self.learner_group.add_learner(self.user2)

    def setUp(self):
        self.payload = {'user': self.user1.pk,
=======
        self.user = FacilityUserFactory.create(facility=self.facility)
        self.summary_logs = [ContentSummaryLogFactory.create(user=self.user) for _ in range(3)]
        self.facility.add_admin(self.admin)
        self.payload = {'user': self.user.pk,
>>>>>>> 8b81ef9d
                        'content_id': uuid.uuid4().hex,
                        'channel_id': uuid.uuid4().hex,
                        'kind': "video",
                        'start_timestamp': str(datetime.datetime.now())}

    def test_summarylog_list(self):
        self.client.login(username=self.admin.username, password=DUMMY_PASSWORD, facility=self.facility)
        response = self.client.get(reverse('contentsummarylog-list'))
        expected_count = ContentSummaryLog.objects.filter(user__facility_id=self.facility.id).count()
        self.assertEqual(len(response.data), expected_count)

    def test_summarylog_detail(self):
        self.client.login(username=self.admin.username, password=DUMMY_PASSWORD, facility=self.facility)
        log_id = self.summary_logs[0].id
        response = self.client.get(reverse('contentsummarylog-detail', kwargs={"pk": log_id}))
        log = ContentSummaryLog.objects.get(pk=log_id)
        summary_serializer = ContentSummaryLogSerializer(log)
        self.assertEqual(response.data['content_id'], summary_serializer.data['content_id'])

    def test_admin_can_create_summarylog(self):
        self.client.login(username=self.admin.username, password=DUMMY_PASSWORD, facility=self.facility)
        response = self.client.post(reverse('contentsummarylog-list'), data=self.payload, format='json')
        self.assertEqual(response.status_code, status.HTTP_201_CREATED)

    def test_learner_can_create_summarylog(self):
        self.client.login(username=self.user1.username, password=DUMMY_PASSWORD, facility=self.facility)
        response = self.client.post(reverse('contentsummarylog-list'), data=self.payload, format='json')
        self.assertEqual(response.status_code, status.HTTP_201_CREATED)

    def test_anonymous_user_cannot_create_summarylog_for_learner(self):
        response = self.client.post(reverse('contentsummarylog-list'), data=self.payload, format='json')
        self.assertEqual(response.status_code, status.HTTP_403_FORBIDDEN)

<<<<<<< HEAD
    def test_anonymous_user_can_create_summarylog(self):
        del self.payload['user']
        response = self.client.post(reverse('contentsummarylog-list'), data=self.payload, format='json')
        self.assertEqual(response.status_code, status.HTTP_201_CREATED)

    def test_user_log_filtering(self):
        self.client.login(username=self.admin.username, password=DUMMY_PASSWORD, facility=self.facility)
        response = self.client.get(reverse('contentsummarylog-list'), data={"user_id": self.user2.id})
        expected_count = ContentSummaryLog.objects.filter(user__pk=self.user2.id).count()
        self.assertEqual(len(response.data), expected_count)

    def test_facility_log_filtering(self):
        self.client.login(username=self.deviceowner.username, password=DUMMY_PASSWORD)
        response = self.client.get(reverse('contentsummarylog-list'), data={"facility": self.facility2.id})
        expected_count = ContentSummaryLog.objects.filter(user__facility_id=self.facility2.id).count()
        self.assertEqual(len(response.data), expected_count)

    def test_classroom_log_filtering(self):
        self.client.login(username=self.admin.username, password=DUMMY_PASSWORD, facility=self.facility)
        response = self.client.get(reverse('contentsummarylog-list'), data={"classroom": self.classroom.id})
        expected_count = ContentSummaryLog.objects.filter(user__pk=self.user2.id).count()
        self.assertEqual(len(response.data), expected_count)

    def test_learner_group_log_filtering(self):
        self.client.login(username=self.admin.username, password=DUMMY_PASSWORD, facility=self.facility)
        response = self.client.get(reverse('contentsummarylog-list'), data={"learner_group": self.learner_group.id})
        expected_count = ContentSummaryLog.objects.filter(user__pk=self.user2.id).count()
        self.assertEqual(len(response.data), expected_count)

    def tearDown(self):
        self.client.logout()

    @classmethod
    def tearDownClass(self):
        pass


class ContentRatingLogAPITestCase(APITestCase):

    @classmethod
    def setUpClass(self):
        # create facilities, add some users and admin
        self.deviceowner = DeviceOwnerFactory.create()
=======

class ContentRatingLogAPITestCase(APITestCase):

    def setUp(self):
        # create DeviceOwner to pass the setup_wizard middleware check
        DeviceOwner.objects.create(username='test-device-owner', password=123)
>>>>>>> 8b81ef9d
        self.facility = FacilityFactory.create()
        self.user1 = FacilityUserFactory.create(facility=self.facility)
        self.user2 = FacilityUserFactory.create(facility=self.facility)

        # add user3 to new facility
        self.facility2 = FacilityFactory.create()
        self.user3 = FacilityUserFactory.create(facility=self.facility2)

        # add admin to 1st facility
        self.admin = FacilityUserFactory.create(facility=self.facility)
<<<<<<< HEAD
        self.facility.add_admin(self.admin)

        # create logs for each user
        [ContentRatingLogFactory.create(user=self.user1) for _ in range(3)]
        [ContentRatingLogFactory.create(user=self.user2) for _ in range(2)]
        [ContentRatingLogFactory.create(user=self.user3) for _ in range(1)]

        # create classroom, learner group, add user2
        self.classroom = ClassroomFactory.create(parent=self.facility)
        self.learner_group = LearnerGroupFactory.create(parent=self.classroom)
        self.learner_group.add_learner(self.user2)

    def setUp(self):
        self.payload = {'user': self.user1.pk,
=======
        self.user = FacilityUserFactory.create(facility=self.facility)
        self.rating_logs = [ContentRatingLogFactory.create(user=self.user) for _ in range(3)]
        self.facility.add_admin(self.admin)
        self.payload = {'user': self.user.pk,
>>>>>>> 8b81ef9d
                        'content_id': uuid.uuid4().hex,
                        'channel_id': uuid.uuid4().hex}

    def test_ratinglog_list(self):
        self.client.login(username=self.admin.username, password=DUMMY_PASSWORD, facility=self.facility)
        response = self.client.get(reverse('contentratinglog-list'))
        expected_count = ContentRatingLog.objects.filter(user__facility_id=self.facility.id).count()
        self.assertEqual(len(response.data), expected_count)

    def test_ratinglog_detail(self):
        self.client.login(username=self.admin.username, password=DUMMY_PASSWORD, facility=self.facility)
        log_id = self.rating_logs[0].id
        response = self.client.get(reverse('contentratinglog-detail', kwargs={"pk": log_id}))
        log = ContentRatingLog.objects.get(pk=log_id)
        rating_serializer = ContentRatingLogSerializer(log)
        self.assertEqual(response.data['content_id'], rating_serializer.data['content_id'])

    def test_admin_can_create_ratinglog(self):
        self.client.login(username=self.admin.username, password=DUMMY_PASSWORD, facility=self.facility)
        response = self.client.post(reverse('contentratinglog-list'), data=self.payload, format='json')
        self.assertEqual(response.status_code, status.HTTP_201_CREATED)

    def test_learner_can_create_ratinglog(self):
        self.client.login(username=self.user1.username, password=DUMMY_PASSWORD, facility=self.facility)
        response = self.client.post(reverse('contentratinglog-list'), data=self.payload, format='json')
        self.assertEqual(response.status_code, status.HTTP_201_CREATED)

    def test_anonymous_user_cannot_create_ratinglog_for_learner(self):
        response = self.client.post(reverse('contentratinglog-list'), data=self.payload, format='json')
        self.assertEqual(response.status_code, status.HTTP_403_FORBIDDEN)

    def test_anonymous_user_can_create_ratinglog(self):
        del self.payload['user']
        response = self.client.post(reverse('contentratinglog-list'), data=self.payload, format='json')
        self.assertEqual(response.status_code, status.HTTP_201_CREATED)

<<<<<<< HEAD
    def test_user_log_filtering(self):
        self.client.login(username=self.admin.username, password=DUMMY_PASSWORD, facility=self.facility)
        response = self.client.get(reverse('contentratinglog-list'), data={"user_id": self.user2.id})
        expected_count = ContentRatingLog.objects.filter(user__pk=self.user2.id).count()
        self.assertEqual(len(response.data), expected_count)

    def test_facility_log_filtering(self):
        self.client.login(username=self.deviceowner.username, password=DUMMY_PASSWORD)
        response = self.client.get(reverse('contentratinglog-list'), data={"facility": self.facility2.id})
        expected_count = ContentRatingLog.objects.filter(user__facility_id=self.facility2.id).count()
        self.assertEqual(len(response.data), expected_count)

    def test_classroom_log_filtering(self):
        self.client.login(username=self.admin.username, password=DUMMY_PASSWORD, facility=self.facility)
        response = self.client.get(reverse('contentratinglog-list'), data={"classroom": self.classroom.id})
        expected_count = ContentRatingLog.objects.filter(user__pk=self.user2.id).count()
        self.assertEqual(len(response.data), expected_count)

    def test_learner_group_log_filtering(self):
        self.client.login(username=self.admin.username, password=DUMMY_PASSWORD, facility=self.facility)
        response = self.client.get(reverse('contentratinglog-list'), data={"learner_group": self.learner_group.id})
        expected_count = ContentRatingLog.objects.filter(user__pk=self.user2.id).count()
        self.assertEqual(len(response.data), expected_count)

    def tearDown(self):
        self.client.logout()

    @classmethod
    def tearDownClass(self):
        pass


class UserSessionLogAPITestCase(APITestCase):

    @classmethod
    def setUpClass(self):
        # create facilities, add some users and admin
        self.deviceowner = DeviceOwnerFactory.create()
=======

class UserSessionLogAPITestCase(APITestCase):

    def setUp(self):
        # create DeviceOwner to pass the setup_wizard middleware check
        DeviceOwner.objects.create(username='test-device-owner', password=123)
>>>>>>> 8b81ef9d
        self.facility = FacilityFactory.create()
        self.user1 = FacilityUserFactory.create(facility=self.facility)
        self.user2 = FacilityUserFactory.create(facility=self.facility)

        # add user3 to new facility
        self.facility2 = FacilityFactory.create()
        self.user3 = FacilityUserFactory.create(facility=self.facility2)

        # add admin to 1st facility
        self.admin = FacilityUserFactory.create(facility=self.facility)
<<<<<<< HEAD
=======
        self.user = FacilityUserFactory.create(facility=self.facility)
        self.session_logs = [UserSessionLogFactory.create(user=self.user) for _ in range(3)]
>>>>>>> 8b81ef9d
        self.facility.add_admin(self.admin)

        # create logs for each user
        [UserSessionLogFactory.create(user=self.user1) for _ in range(3)]
        [UserSessionLogFactory.create(user=self.user2) for _ in range(2)]
        [UserSessionLogFactory.create(user=self.user3) for _ in range(1)]

        # create classroom, learner group, add user2
        self.classroom = ClassroomFactory.create(parent=self.facility)
        self.learner_group = LearnerGroupFactory.create(parent=self.classroom)
        self.learner_group.add_learner(self.user2)

    def test_sessionlog_list(self):
        self.client.login(username=self.admin.username, password=DUMMY_PASSWORD, facility=self.facility)
        response = self.client.get(reverse('usersessionlog-list'))
        expected_count = UserSessionLog.objects.filter(user__facility_id=self.facility.id).count()
        self.assertEqual(len(response.data), expected_count)

    def test_sessionlog_detail(self):
        self.client.login(username=self.admin.username, password=DUMMY_PASSWORD, facility=self.facility)
        log_id = self.session_logs[0].id
        response = self.client.get(reverse('usersessionlog-detail', kwargs={"pk": log_id}))
        log = UserSessionLog.objects.get(pk=log_id)
        self.assertEqual(response.data['user'], log.user.id)

    def test_admin_can_create_sessionlog(self):
        self.client.login(username=self.admin.username, password=DUMMY_PASSWORD, facility=self.facility)
        response = self.client.post(reverse('usersessionlog-list'), data={'user': self.user1.pk}, format='json')
        self.assertEqual(response.status_code, status.HTTP_201_CREATED)

    def test_learner_can_create_sessionlog(self):
        self.client.login(username=self.user1.username, password=DUMMY_PASSWORD, facility=self.facility)
        response = self.client.post(reverse('usersessionlog-list'), data={'user': self.user1.pk}, format='json')
        self.assertEqual(response.status_code, status.HTTP_201_CREATED)

    def test_anonymous_user_cannot_create_sessionlog_for_learner(self):
        response = self.client.post(reverse('usersessionlog-list'), data={'user': self.user1.pk}, format='json')
        self.assertEqual(response.status_code, status.HTTP_403_FORBIDDEN)


<<<<<<< HEAD
    def test_user_log_filtering(self):
        self.client.login(username=self.admin.username, password=DUMMY_PASSWORD, facility=self.facility)
        response = self.client.get(reverse('usersessionlog-list'), data={"user_id": self.user2.id})
        expected_count = UserSessionLog.objects.filter(user__pk=self.user2.id).count()
        self.assertEqual(len(response.data), expected_count)

    def test_facility_log_filtering(self):
        self.client.login(username=self.deviceowner.username, password=DUMMY_PASSWORD)
        response = self.client.get(reverse('usersessionlog-list'), data={"facility": self.facility2.id})
        expected_count = UserSessionLog.objects.filter(user__facility_id=self.facility2.id).count()
        self.assertEqual(len(response.data), expected_count)

    def test_classroom_log_filtering(self):
        self.client.login(username=self.admin.username, password=DUMMY_PASSWORD, facility=self.facility)
        response = self.client.get(reverse('usersessionlog-list'), data={"classroom": self.classroom.id})
        expected_count = UserSessionLog.objects.filter(user__pk=self.user2.id).count()
        self.assertEqual(len(response.data), expected_count)

    def test_learner_group_log_filtering(self):
        self.client.login(username=self.admin.username, password=DUMMY_PASSWORD, facility=self.facility)
        response = self.client.get(reverse('usersessionlog-list'), data={"learner_group": self.learner_group.id})
        expected_count = UserSessionLog.objects.filter(user__pk=self.user2.id).count()
        self.assertEqual(len(response.data), expected_count)

    def tearDown(self):
        self.client.logout()
=======
class ContentSummaryLogCSVExportTestCase(APITestCase):
>>>>>>> 8b81ef9d

    def setUp(self):
        # create DeviceOwner to pass the setup_wizard middleware check
        DeviceOwner.objects.create(username='test-device-owner', password=123)
        self.facility = FacilityFactory.create()
        self.admin = FacilityUserFactory.create(facility=self.facility)
        self.user = FacilityUserFactory.create(facility=self.facility)
        self.summary_logs = [ContentSummaryLogFactory.create(user=self.user) for _ in range(3)]
        self.facility.add_admin(self.admin)

    def test_csv_download(self):
        self.client.login(username=self.admin.username, password=DUMMY_PASSWORD, facility=self.facility)
        expected_count = ContentSummaryLog.objects.count()
        response = self.client.get(reverse('contentsummarylogcsv-list'))
        results = list(csv.reader(row for row in response.content.decode("utf-8").split("\n") if row))
        for row in results[1:]:
            self.assertEqual(len(results[0]), len(row))
        self.assertEqual(len(results[1:]), expected_count)<|MERGE_RESOLUTION|>--- conflicted
+++ resolved
@@ -10,73 +10,41 @@
 from django.core.urlresolvers import reverse
 from rest_framework import status
 from rest_framework.test import APITestCase
-<<<<<<< HEAD
-from kolibri.auth.test.test_api import (
-    FacilityFactory, ClassroomFactory,
-    LearnerGroupFactory, FacilityUserFactory,
-    DeviceOwnerFactory, DUMMY_PASSWORD
-)
+from kolibri.auth.models import DeviceOwner
 
 from .factory_logger import (
-    ContentInteractionLogFactory, ContentSummaryLogFactory,
-=======
-from kolibri.auth.models import DeviceOwner
-
-from .factory_logger import (
-    FacilityFactory, FacilityUserFactory,
-    ContentSessionLogFactory, ContentSummaryLogFactory,
->>>>>>> 8b81ef9d
-    ContentRatingLogFactory, UserSessionLogFactory,
+    FacilityUserFactory, ContentSessionLogFactory,
+    ContentSummaryLogFactory, ContentRatingLogFactory,
+    UserSessionLogFactory
 )
 
 from ..models import ContentSessionLog, ContentSummaryLog, ContentRatingLog, UserSessionLog
 from ..serializers import ContentSessionLogSerializer, ContentSummaryLogSerializer, ContentRatingLogSerializer
-
+from kolibri.auth.test.test_api import DeviceOwnerFactory, FacilityFactory, ClassroomFactory, LearnerGroupFactory, DUMMY_PASSWORD
 
 class ContentSessionLogAPITestCase(APITestCase):
 
-<<<<<<< HEAD
-    @classmethod
-    def setUpClass(self):
-
-        # create facilities, add some users and admin
-        self.deviceowner = DeviceOwnerFactory.create()
-=======
     def setUp(self):
         # create DeviceOwner to pass the setup_wizard middleware check
-        DeviceOwner.objects.create(username='test-device-owner', password=123)
->>>>>>> 8b81ef9d
+        self.deviceowner = DeviceOwnerFactory.create()
         self.facility = FacilityFactory.create()
         self.user1 = FacilityUserFactory.create(facility=self.facility)
         self.user2 = FacilityUserFactory.create(facility=self.facility)
 
-        # add user3 to new facility
-        self.facility2 = FacilityFactory.create()
-        self.user3 = FacilityUserFactory.create(facility=self.facility2)
-
         # add admin to 1st facility
         self.admin = FacilityUserFactory.create(facility=self.facility)
-<<<<<<< HEAD
         self.facility.add_admin(self.admin)
 
         # create logs for each user
-        [ContentInteractionLogFactory.create(user=self.user1) for _ in range(3)]
-        [ContentInteractionLogFactory.create(user=self.user2) for _ in range(2)]
-        [ContentInteractionLogFactory.create(user=self.user3) for _ in range(1)]
+        self.interaction_logs = [ContentSessionLogFactory.create(user=self.user1) for _ in range(3)]
+        [ContentSessionLogFactory.create(user=self.user2) for _ in range(2)]
 
         # create classroom, learner group, add user2
         self.classroom = ClassroomFactory.create(parent=self.facility)
         self.learner_group = LearnerGroupFactory.create(parent=self.classroom)
         self.learner_group.add_learner(self.user2)
 
-    def setUp(self):
         self.payload = {'user': self.user1.pk,
-=======
-        self.user = FacilityUserFactory.create(facility=self.facility)
-        self.interaction_logs = [ContentSessionLogFactory.create(user=self.user) for _ in range(3)]
-        self.facility.add_admin(self.admin)
-        self.payload = {'user': self.user.pk,
->>>>>>> 8b81ef9d
                         'content_id': uuid.uuid4().hex,
                         'channel_id': uuid.uuid4().hex,
                         'kind': 'video',
@@ -84,13 +52,8 @@
 
     def test_contentsessionlog_list(self):
         self.client.login(username=self.admin.username, password=DUMMY_PASSWORD, facility=self.facility)
-<<<<<<< HEAD
-        response = self.client.get(reverse('contentinteractionlog-list'))
-        expected_count = ContentInteractionLog.objects.filter(user__facility_id=self.facility.id).count()
-=======
         response = self.client.get(reverse('contentsessionlog-list'))
         expected_count = ContentSessionLog.objects.count()
->>>>>>> 8b81ef9d
         self.assertEqual(len(response.data), expected_count)
 
     def test_contentsessionlog_detail(self):
@@ -106,15 +69,9 @@
         response = self.client.post(reverse('contentsessionlog-list'), data=self.payload, format='json')
         self.assertEqual(response.status_code, status.HTTP_201_CREATED)
 
-<<<<<<< HEAD
-    def test_learner_can_create_interactionlog(self):
+    def test_learner_can_create_contentsessionlog(self):
         self.client.login(username=self.user1.username, password=DUMMY_PASSWORD, facility=self.facility)
-        response = self.client.post(reverse('contentinteractionlog-list'), data=self.payload, format='json')
-=======
-    def test_learner_can_create_contentsessionlog(self):
-        self.client.login(username=self.user.username, password=DUMMY_PASSWORD, facility=self.facility)
         response = self.client.post(reverse('contentsessionlog-list'), data=self.payload, format='json')
->>>>>>> 8b81ef9d
         self.assertEqual(response.status_code, status.HTTP_201_CREATED)
 
     def test_anonymous_user_cannot_create_contentsessionlog_for_learner(self):
@@ -126,84 +83,61 @@
         response = self.client.post(reverse('contentsessionlog-list'), data=self.payload, format='json')
         self.assertEqual(response.status_code, status.HTTP_201_CREATED)
 
-<<<<<<< HEAD
     def test_user_log_filtering(self):
         self.client.login(username=self.admin.username, password=DUMMY_PASSWORD, facility=self.facility)
-        response = self.client.get(reverse('contentinteractionlog-list'), data={"user_id": self.user2.id})
-        expected_count = ContentInteractionLog.objects.filter(user__pk=self.user2.id).count()
+        response = self.client.get(reverse('contentsessionlog-list'), data={"user_id": self.user2.id})
+        expected_count = ContentSessionLog.objects.filter(user__pk=self.user2.id).count()
         self.assertEqual(len(response.data), expected_count)
 
     def test_facility_log_filtering(self):
-        self.client.login(username=self.deviceowner.username, password=DUMMY_PASSWORD)
-        response = self.client.get(reverse('contentinteractionlog-list'), data={"facility": self.facility2.id})
-        expected_count = ContentInteractionLog.objects.filter(user__facility_id=self.facility2.id).count()
+        response = self.client.login(username=self.deviceowner.username, password=DUMMY_PASSWORD)
+        # add user3 to new facility
+        self.facility2 = FacilityFactory.create()
+        self.user3 = FacilityUserFactory.create(facility=self.facility2)
+        [ContentSessionLogFactory.create(user=self.user3) for _ in range(1)]
+        response = self.client.get(reverse('contentsessionlog-list'), data={"facility": self.facility2.id})
+        expected_count = ContentSessionLog.objects.filter(user__facility_id=self.facility2.id).count()
         self.assertEqual(len(response.data), expected_count)
 
     def test_classroom_log_filtering(self):
         self.client.login(username=self.admin.username, password=DUMMY_PASSWORD, facility=self.facility)
-        response = self.client.get(reverse('contentinteractionlog-list'), data={"classroom": self.classroom.id})
-        expected_count = ContentInteractionLog.objects.filter(user__pk=self.user2.id).count()
+        response = self.client.get(reverse('contentsessionlog-list'), data={"classroom": self.classroom.id})
+        expected_count = ContentSessionLog.objects.filter(user__pk=self.user2.id).count()
         self.assertEqual(len(response.data), expected_count)
 
     def test_learner_group_log_filtering(self):
         self.client.login(username=self.admin.username, password=DUMMY_PASSWORD, facility=self.facility)
-        response = self.client.get(reverse('contentinteractionlog-list'), data={"learner_group": self.learner_group.id})
-        expected_count = ContentInteractionLog.objects.filter(user__pk=self.user2.id).count()
+        response = self.client.get(reverse('contentsessionlog-list'), data={"learner_group": self.learner_group.id})
+        expected_count = ContentSessionLog.objects.filter(user__pk=self.user2.id).count()
         self.assertEqual(len(response.data), expected_count)
 
     def tearDown(self):
         self.client.logout()
 
-    @classmethod
-    def tearDownClass(self):
-        pass
-
-
-class ContentSummaryLogAPITestCase(APITestCase):
-
-    @classmethod
-    def setUpClass(self):
-        # create facilities, add some users and admin
-        self.deviceowner = DeviceOwnerFactory.create()
-=======
 
 class ContentSummaryLogAPITestCase(APITestCase):
 
     def setUp(self):
         # create DeviceOwner to pass the setup_wizard middleware check
-        DeviceOwner.objects.create(username='test-device-owner', password=123)
->>>>>>> 8b81ef9d
+        self.deviceowner = DeviceOwnerFactory.create()
         self.facility = FacilityFactory.create()
         self.user1 = FacilityUserFactory.create(facility=self.facility)
         self.user2 = FacilityUserFactory.create(facility=self.facility)
 
-        # add user3 to new facility
-        self.facility2 = FacilityFactory.create()
-        self.user3 = FacilityUserFactory.create(facility=self.facility2)
-
         # add admin to 1st facility
         self.admin = FacilityUserFactory.create(facility=self.facility)
-<<<<<<< HEAD
         self.facility.add_admin(self.admin)
 
         # create logs for each user
-        [ContentSummaryLogFactory.create(user=self.user1) for _ in range(3)]
+        self.summary_logs = [ContentSummaryLogFactory.create(user=self.user1) for _ in range(3)]
         [ContentSummaryLogFactory.create(user=self.user2) for _ in range(2)]
-        [ContentSummaryLogFactory.create(user=self.user3) for _ in range(1)]
 
         # create classroom, learner group, add user2
         self.classroom = ClassroomFactory.create(parent=self.facility)
         self.learner_group = LearnerGroupFactory.create(parent=self.classroom)
         self.learner_group.add_learner(self.user2)
 
-    def setUp(self):
         self.payload = {'user': self.user1.pk,
-=======
-        self.user = FacilityUserFactory.create(facility=self.facility)
-        self.summary_logs = [ContentSummaryLogFactory.create(user=self.user) for _ in range(3)]
-        self.facility.add_admin(self.admin)
-        self.payload = {'user': self.user.pk,
->>>>>>> 8b81ef9d
                         'content_id': uuid.uuid4().hex,
                         'channel_id': uuid.uuid4().hex,
                         'kind': "video",
@@ -237,11 +171,10 @@
         response = self.client.post(reverse('contentsummarylog-list'), data=self.payload, format='json')
         self.assertEqual(response.status_code, status.HTTP_403_FORBIDDEN)
 
-<<<<<<< HEAD
-    def test_anonymous_user_can_create_summarylog(self):
+    def test_anonymous_user_cannot_create_summarylog(self):
         del self.payload['user']
         response = self.client.post(reverse('contentsummarylog-list'), data=self.payload, format='json')
-        self.assertEqual(response.status_code, status.HTTP_201_CREATED)
+        self.assertEqual(response.status_code, status.HTTP_400_BAD_REQUEST)
 
     def test_user_log_filtering(self):
         self.client.login(username=self.admin.username, password=DUMMY_PASSWORD, facility=self.facility)
@@ -250,7 +183,11 @@
         self.assertEqual(len(response.data), expected_count)
 
     def test_facility_log_filtering(self):
-        self.client.login(username=self.deviceowner.username, password=DUMMY_PASSWORD)
+        response = self.client.login(username=self.deviceowner.username, password=DUMMY_PASSWORD)
+        # add user3 to new facility
+        self.facility2 = FacilityFactory.create()
+        self.user3 = FacilityUserFactory.create(facility=self.facility2)
+        [ContentSummaryLogFactory.create(user=self.user3) for _ in range(1)]
         response = self.client.get(reverse('contentsummarylog-list'), data={"facility": self.facility2.id})
         expected_count = ContentSummaryLog.objects.filter(user__facility_id=self.facility2.id).count()
         self.assertEqual(len(response.data), expected_count)
@@ -270,56 +207,30 @@
     def tearDown(self):
         self.client.logout()
 
-    @classmethod
-    def tearDownClass(self):
-        pass
-
-
-class ContentRatingLogAPITestCase(APITestCase):
-
-    @classmethod
-    def setUpClass(self):
-        # create facilities, add some users and admin
-        self.deviceowner = DeviceOwnerFactory.create()
-=======
 
 class ContentRatingLogAPITestCase(APITestCase):
 
     def setUp(self):
         # create DeviceOwner to pass the setup_wizard middleware check
-        DeviceOwner.objects.create(username='test-device-owner', password=123)
->>>>>>> 8b81ef9d
+        self.deviceowner = DeviceOwnerFactory.create()
         self.facility = FacilityFactory.create()
         self.user1 = FacilityUserFactory.create(facility=self.facility)
         self.user2 = FacilityUserFactory.create(facility=self.facility)
 
-        # add user3 to new facility
-        self.facility2 = FacilityFactory.create()
-        self.user3 = FacilityUserFactory.create(facility=self.facility2)
-
         # add admin to 1st facility
         self.admin = FacilityUserFactory.create(facility=self.facility)
-<<<<<<< HEAD
         self.facility.add_admin(self.admin)
 
         # create logs for each user
-        [ContentRatingLogFactory.create(user=self.user1) for _ in range(3)]
+        self.rating_logs = [ContentRatingLogFactory.create(user=self.user1) for _ in range(3)]
         [ContentRatingLogFactory.create(user=self.user2) for _ in range(2)]
-        [ContentRatingLogFactory.create(user=self.user3) for _ in range(1)]
 
         # create classroom, learner group, add user2
         self.classroom = ClassroomFactory.create(parent=self.facility)
         self.learner_group = LearnerGroupFactory.create(parent=self.classroom)
         self.learner_group.add_learner(self.user2)
 
-    def setUp(self):
         self.payload = {'user': self.user1.pk,
-=======
-        self.user = FacilityUserFactory.create(facility=self.facility)
-        self.rating_logs = [ContentRatingLogFactory.create(user=self.user) for _ in range(3)]
-        self.facility.add_admin(self.admin)
-        self.payload = {'user': self.user.pk,
->>>>>>> 8b81ef9d
                         'content_id': uuid.uuid4().hex,
                         'channel_id': uuid.uuid4().hex}
 
@@ -356,7 +267,6 @@
         response = self.client.post(reverse('contentratinglog-list'), data=self.payload, format='json')
         self.assertEqual(response.status_code, status.HTTP_201_CREATED)
 
-<<<<<<< HEAD
     def test_user_log_filtering(self):
         self.client.login(username=self.admin.username, password=DUMMY_PASSWORD, facility=self.facility)
         response = self.client.get(reverse('contentratinglog-list'), data={"user_id": self.user2.id})
@@ -364,7 +274,11 @@
         self.assertEqual(len(response.data), expected_count)
 
     def test_facility_log_filtering(self):
-        self.client.login(username=self.deviceowner.username, password=DUMMY_PASSWORD)
+        response = self.client.login(username=self.deviceowner.username, password=DUMMY_PASSWORD)
+        # add user3 to new facility
+        self.facility2 = FacilityFactory.create()
+        self.user3 = FacilityUserFactory.create(facility=self.facility2)
+        [ContentRatingLogFactory.create(user=self.user3) for _ in range(1)]
         response = self.client.get(reverse('contentratinglog-list'), data={"facility": self.facility2.id})
         expected_count = ContentRatingLog.objects.filter(user__facility_id=self.facility2.id).count()
         self.assertEqual(len(response.data), expected_count)
@@ -384,46 +298,23 @@
     def tearDown(self):
         self.client.logout()
 
-    @classmethod
-    def tearDownClass(self):
-        pass
-
-
-class UserSessionLogAPITestCase(APITestCase):
-
-    @classmethod
-    def setUpClass(self):
-        # create facilities, add some users and admin
-        self.deviceowner = DeviceOwnerFactory.create()
-=======
 
 class UserSessionLogAPITestCase(APITestCase):
 
     def setUp(self):
         # create DeviceOwner to pass the setup_wizard middleware check
-        DeviceOwner.objects.create(username='test-device-owner', password=123)
->>>>>>> 8b81ef9d
+        self.deviceowner = DeviceOwnerFactory.create()
         self.facility = FacilityFactory.create()
         self.user1 = FacilityUserFactory.create(facility=self.facility)
         self.user2 = FacilityUserFactory.create(facility=self.facility)
 
-        # add user3 to new facility
-        self.facility2 = FacilityFactory.create()
-        self.user3 = FacilityUserFactory.create(facility=self.facility2)
-
         # add admin to 1st facility
         self.admin = FacilityUserFactory.create(facility=self.facility)
-<<<<<<< HEAD
-=======
-        self.user = FacilityUserFactory.create(facility=self.facility)
-        self.session_logs = [UserSessionLogFactory.create(user=self.user) for _ in range(3)]
->>>>>>> 8b81ef9d
         self.facility.add_admin(self.admin)
 
         # create logs for each user
-        [UserSessionLogFactory.create(user=self.user1) for _ in range(3)]
+        self.session_logs = [UserSessionLogFactory.create(user=self.user1) for _ in range(3)]
         [UserSessionLogFactory.create(user=self.user2) for _ in range(2)]
-        [UserSessionLogFactory.create(user=self.user3) for _ in range(1)]
 
         # create classroom, learner group, add user2
         self.classroom = ClassroomFactory.create(parent=self.facility)
@@ -457,8 +348,10 @@
         response = self.client.post(reverse('usersessionlog-list'), data={'user': self.user1.pk}, format='json')
         self.assertEqual(response.status_code, status.HTTP_403_FORBIDDEN)
 
-
-<<<<<<< HEAD
+    def test_anonymous_user_cannot_create_sessionlog(self):
+        response = self.client.post(reverse('usersessionlog-list'), format='json')
+        self.assertEqual(response.status_code, status.HTTP_400_BAD_REQUEST)
+
     def test_user_log_filtering(self):
         self.client.login(username=self.admin.username, password=DUMMY_PASSWORD, facility=self.facility)
         response = self.client.get(reverse('usersessionlog-list'), data={"user_id": self.user2.id})
@@ -466,7 +359,11 @@
         self.assertEqual(len(response.data), expected_count)
 
     def test_facility_log_filtering(self):
-        self.client.login(username=self.deviceowner.username, password=DUMMY_PASSWORD)
+        response = self.client.login(username=self.deviceowner.username, password=DUMMY_PASSWORD)
+        # add user3 to new facility
+        self.facility2 = FacilityFactory.create()
+        self.user3 = FacilityUserFactory.create(facility=self.facility2)
+        [UserSessionLogFactory.create(user=self.user3) for _ in range(1)]
         response = self.client.get(reverse('usersessionlog-list'), data={"facility": self.facility2.id})
         expected_count = UserSessionLog.objects.filter(user__facility_id=self.facility2.id).count()
         self.assertEqual(len(response.data), expected_count)
@@ -485,17 +382,17 @@
 
     def tearDown(self):
         self.client.logout()
-=======
+
+
 class ContentSummaryLogCSVExportTestCase(APITestCase):
->>>>>>> 8b81ef9d
 
     def setUp(self):
         # create DeviceOwner to pass the setup_wizard middleware check
         DeviceOwner.objects.create(username='test-device-owner', password=123)
         self.facility = FacilityFactory.create()
         self.admin = FacilityUserFactory.create(facility=self.facility)
-        self.user = FacilityUserFactory.create(facility=self.facility)
-        self.summary_logs = [ContentSummaryLogFactory.create(user=self.user) for _ in range(3)]
+        self.user1 = FacilityUserFactory.create(facility=self.facility)
+        self.summary_logs = [ContentSummaryLogFactory.create(user=self.user1) for _ in range(3)]
         self.facility.add_admin(self.admin)
 
     def test_csv_download(self):
