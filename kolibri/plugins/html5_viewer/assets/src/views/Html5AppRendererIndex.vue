<template>

  <CoreFullscreen
    ref="html5Renderer"
    class="html5-renderer"
    @changeFullscreen="isInFullscreen = $event"
  >
    <KButton
      :primary="false"
      class="fullscreen-btn"
      @click="$refs.html5Renderer.toggleFullscreen()"
    >
      <mat-svg v-if="isInFullscreen" name="fullscreen_exit" category="navigation" />
      <mat-svg v-else name="fullscreen" category="navigation" />
      {{ fullscreenText }}
    </KButton>
    <div class="iframe-container">
      <iframe
        ref="iframe"
        class="iframe"
        :style="{ backgroundColor: $themePalette.grey.v_100 }"
        :sandbox="sandbox"
        frameBorder="0"
        :name="name"
        :src="rooturl"
      >
      </iframe>
    </div>
  </CoreFullscreen>

</template>


<script>

  import { now } from 'kolibri.utils.serverClock';
  import CoreFullscreen from 'kolibri.coreVue.components.CoreFullscreen';
  import Hashi from 'hashi';
  import { nameSpace } from 'hashi/src/hashiBase';
  import plugin_data from 'plugin_data';

  export default {
    name: 'Html5AppRendererIndex',
    components: {
      CoreFullscreen,
    },
    data() {
      return {
        isInFullscreen: false,
      };
    },
    computed: {
      name() {
        return nameSpace;
      },
      rooturl() {
        return this.defaultFile.storage_url;
      },
      sandbox() {
        return plugin_data.html5_sandbox_tokens;
      },
<<<<<<< HEAD
      fullscreenText() {
        return this.isInFullscreen ? this.$tr('exitFullscreen') : this.$tr('enterFullscreen');
=======
      userData() {
        return {
          userId: this.userId,
          userFullName: this.userFullName,
          progress: this.progress,
          complete: this.progress >= 1,
          language: this.lang.id,
          timeSpent: this.timeSpent,
        };
      },
    },
    watch: {
      userData(newValue) {
        if (newValue && this.hashi) {
          this.hashi.updateData({ userData: newValue });
        }
>>>>>>> 214d2e94
      },
    },
    mounted() {
      this.hashi = new Hashi({ iframe: this.$refs.iframe, now });
      this.hashi.onStateUpdate(data => {
        this.$emit('updateContentState', data);
      });
      this.hashi.initialize(
        (this.extraFields && this.extraFields.contentState) || {},
        this.userData
      );
      this.$emit('startTracking');
      this.startTime = now();
      this.pollProgress();
    },
    beforeDestroy() {
      if (this.timeout) {
        clearTimeout(this.timeout);
      }
      this.$emit('stopTracking');
    },
    methods: {
      recordProgress() {
        const totalTime = now() - this.startTime;
        const hashiProgress = this.hashi ? this.hashi.getProgress() : null;
        this.$emit(
          'updateProgress',
          hashiProgress === null ? Math.max(0, totalTime / 3000000) : hashiProgress
        );
        this.pollProgress();
      },
      pollProgress() {
        this.timeout = setTimeout(() => {
          this.recordProgress();
        }, 15000);
      },
    },
    $trs: {
      exitFullscreen: 'Exit Fullscreen',
      enterFullscreen: 'View Fullscreen',
    },
  };

</script>


<style lang="scss" scoped>

  @import '~kolibri.styles.definitions';

  .fullscreen-btn {
    display: flex;
    align-items: center;
    justify-content: flex-end;
    width: 100%;
    margin: 0;
    text-align: right;
    box-shadow: none;
  }

  .html5-renderer {
    position: relative;
    height: 500px;
    text-align: center;
  }

  .iframe {
    width: 100%;
    height: 100%;
  }

  .iframe-container {
    @extend %momentum-scroll;

    top: 0;
    bottom: 0;
    width: 100%;
    height: 100%;
    overflow: visible;
  }

</style><|MERGE_RESOLUTION|>--- conflicted
+++ resolved
@@ -59,10 +59,9 @@
       sandbox() {
         return plugin_data.html5_sandbox_tokens;
       },
-<<<<<<< HEAD
       fullscreenText() {
         return this.isInFullscreen ? this.$tr('exitFullscreen') : this.$tr('enterFullscreen');
-=======
+      },
       userData() {
         return {
           userId: this.userId,
@@ -79,7 +78,6 @@
         if (newValue && this.hashi) {
           this.hashi.updateData({ userData: newValue });
         }
->>>>>>> 214d2e94
       },
     },
     mounted() {
