<template>

  <KPageContainer>

    <KGrid>
      <KGridItem sizes="100, 75, 75" percentage>
        <h1>{{ $tr('detailsHeader') }}</h1>
      </KGridItem>
      <KGridItem sizes="100, 25, 25" percentage alignment="right">
        <KRouterLink
          :text="$tr('editAction')"
          appearance="raised-button"
          :primary="true"
          :to="$router.getRoute('PROFILE_EDIT')"
        />
      </KGridItem>
    </KGrid>

    <table>
      <tr>
        <th>{{ $tr('points') }}</th>
        <td class="points-cell">
          <PointsIcon class="points-icon" />
          <span :style="{ color: $themeTokens.correct }">
            {{ $formatNumber(totalPoints) }}
          </span>
        </td>
      </tr>

      <tr>
        <th>{{ coreString('userTypeLabel') }}</th>

        <td>
          <UserTypeDisplay
            :distinguishCoachTypes="false"
            :userType="getUserKind"
          />
        </td>
      </tr>

      <tr v-if="facilityName">
        <th>{{ coreString('facilityLabel') }}</th>
        <td>{{ facilityName }}</td>
      </tr>

      <tr v-if="userHasPermissions">
        <th style="vertical-align: top">
          {{ coreString('devicePermissionsLabel') }}
        </th>
        <td>
          <KLabeledIcon>
            <PermissionsIcon
              slot="icon"
              :permissionType="permissionType"
              class="permissions-icon"
            />
            {{ permissionTypeText }}
          </KLabeledIcon>
          <p>
            {{ $tr('youCan') }}
            <ul class="permissions-list">
              <li v-if="isSuperuser">
                {{ $tr('manageDevicePermissions') }}
              </li>
              <li v-for="(value, key) in userPermissions" :key="key">
                {{ getPermissionString(key) }}
              </li>
            </ul>
          </p>
        </td>
      </tr>

      <tr>
        <th>{{ coreString('fullNameLabel') }}</th>
        <td>{{ session.full_name }}</td>
      </tr>

      <tr>
        <th>{{ coreString('usernameLabel') }}</th>
        <td>{{ session.username }}</td>
      </tr>

      <tr>
        <th>{{ coreString('genderLabel') }}</th>
        <td>
          <GenderDisplayText :gender="facilityUser.gender" />
        </td>
      </tr>

      <tr>
        <th>{{ coreString('birthYearLabel') }}</th>
        <td>
          <BirthYearDisplayText :birthYear="facilityUser.birth_year" />
        </td>
      </tr>

      <tr v-if="canEditPassword">
        <th>{{ coreString('passwordLabel') }}</th>
        <td>
          <KButton
            appearance="basic-link"
            :text="$tr('changePasswordPrompt')"
            class="change-password"
            @click="showPasswordModal = true"
          />
        </td>
      </tr>
    </table>

    <ChangeUserPasswordModal
      v-if="showPasswordModal"
      @cancel="showPasswordModal = false"
    />
  </KPageContainer>

</template>


<script>

  import { mapState, mapGetters } from 'vuex';
  import find from 'lodash/find';
  import pickBy from 'lodash/pickBy';
  import responsiveWindowMixin from 'kolibri.coreVue.mixins.responsiveWindowMixin';
  import commonCoreStrings from 'kolibri.coreVue.mixins.commonCoreStrings';
  import PointsIcon from 'kolibri.coreVue.components.PointsIcon';
  import PermissionsIcon from 'kolibri.coreVue.components.PermissionsIcon';
  import UserTypeDisplay from 'kolibri.coreVue.components.UserTypeDisplay';
  import { PermissionTypes } from 'kolibri.coreVue.vuex.constants';
  import { FacilityUserResource } from 'kolibri.resources';
  import GenderDisplayText from 'kolibri.coreVue.components.GenderDisplayText';
  import BirthYearDisplayText from 'kolibri.coreVue.components.BirthYearDisplayText';
  import ChangeUserPasswordModal from './ChangeUserPasswordModal';

  export default {
    name: 'ProfilePage',
    metaInfo() {
      return {
        title: this.$tr('documentTitle'),
      };
    },
    components: {
      PointsIcon,
      PermissionsIcon,
      ChangeUserPasswordModal,
      UserTypeDisplay,
      GenderDisplayText,
      BirthYearDisplayText,
    },
    mixins: [responsiveWindowMixin, commonCoreStrings],
    data() {
      return {
        facilityUser: {},
        showPasswordModal: false,
      };
    },
    computed: {
      ...mapGetters([
        'facilityConfig',
        'getUserKind',
        'getUserPermissions',
        'isCoach',
        'isSuperuser',
        'totalPoints',
        'userHasPermissions',
      ]),
      ...mapState({
        session: state => state.core.session,
      }),
      userPermissions() {
        return pickBy(this.getUserPermissions);
      },
      facilityName() {
        const match = find(this.$store.getters.facilities, {
          id: this.$store.getters.currentFacilityId,
        });
        return match ? match.name : '';
      },
      permissionType() {
        if (this.isSuperuser) {
          return PermissionTypes.SUPERUSER;
        } else if (this.userHasPermissions) {
          return PermissionTypes.LIMITED_PERMISSIONS;
        }
        return null;
      },
      permissionTypeText() {
        if (this.isSuperuser) {
          return this.$tr('isSuperuser');
        } else if (this.userHasPermissions) {
          return this.$tr('limitedPermissions');
        }
        return '';
      },
      canEditPassword() {
<<<<<<< HEAD
        return this.isSuperuser || this.isCoach || this.facilityConfig.learner_can_edit_password;
=======
        return (
          this.isSuperuser ||
          this.isCoach ||
          (this.facilityConfig.learner_can_edit_password &&
            !this.facilityConfig.learner_can_login_with_no_password)
        );
>>>>>>> 8ab10dbf
      },
    },
    created() {
      this.$store.dispatch('fetchPoints');
    },
    mounted() {
      this.fetchFacilityUser();
    },
    methods: {
      getPermissionString(permission) {
        if (permission === 'can_manage_content') {
          return this.$tr('manageContent');
        }
        return permission;
      },
      fetchFacilityUser() {
        FacilityUserResource.fetchModel({ id: this.session.user_id }).then(facilityUser => {
          this.facilityUser = { ...facilityUser };
        });
      },
    },
    $trs: {
      detailsHeader: 'Details',
      editAction: 'Edit',
      isSuperuser: 'Super admin permissions ',
      manageContent: 'Manage content',
      manageDevicePermissions: 'Manage device permissions',
      points: 'Points',
      limitedPermissions: 'Limited permissions',
      youCan: 'You can:',
      changePasswordPrompt: 'Change password',
      documentTitle: 'User Profile',
    },
  };

</script>


<style lang="scss" scoped>

  .points-icon,
  .points-num {
    display: inline-block;
  }

  th {
    text-align: left;
  }

  th,
  td {
    height: 2em;
    padding-top: 24px;
    padding-right: 24px;
  }

  .points-icon {
    width: 24px;
    height: 24px;
    margin-right: 4px;
  }

  .points-num {
    margin-left: 16px;
    font-size: 3em;
    font-weight: bold;
  }

  section {
    margin-bottom: 36px;
  }

  .permissions-list {
    padding-left: 37px;
  }

  .permissions-icon {
    padding-right: 8px;
  }

  .submit {
    margin-left: 0;
  }

  .change-password {
    margin-top: 8px;
  }

  .points-cell {
    vertical-align: middle;
  }

</style><|MERGE_RESOLUTION|>--- conflicted
+++ resolved
@@ -193,16 +193,9 @@
         return '';
       },
       canEditPassword() {
-<<<<<<< HEAD
-        return this.isSuperuser || this.isCoach || this.facilityConfig.learner_can_edit_password;
-=======
-        return (
-          this.isSuperuser ||
-          this.isCoach ||
-          (this.facilityConfig.learner_can_edit_password &&
-            !this.facilityConfig.learner_can_login_with_no_password)
-        );
->>>>>>> 8ab10dbf
+        const learner_can_edit = this.facilityConfig.learner_can_edit_password &&
+            !this.facilityConfig.learner_can_login_with_no_password;
+        return this.isSuperuser ||this.isCoach || learner_can_edit;
       },
     },
     created() {
