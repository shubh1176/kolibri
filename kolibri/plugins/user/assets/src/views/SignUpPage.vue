--- conflicted
+++ resolved
@@ -116,13 +116,11 @@
   import commonCoreStrings from 'kolibri.coreVue.mixins.commonCoreStrings';
   import { SignUpResource } from '../apiResource';
   import LanguageSwitcherFooter from './LanguageSwitcherFooter';
-<<<<<<< HEAD
   import FacilityModal from './SignInPage/FacilityModal';
+  import getUrlParameter from './getUrlParameter';
+  import getPluginData from 'kolibri.utils.getPluginData';
 
   const { DEFERRED } = DemographicConstants;
-=======
-  import getPluginData from 'kolibri.utils.getPluginData';
->>>>>>> d321e3a7
 
   export default {
     name: 'SignUpPage',
@@ -172,6 +170,14 @@
       },
       firstStepIsValid() {
         return every([this.nameValid, this.usernameValid, this.passwordValid]);
+      },
+      nextParam() {
+        // query is after hash
+        if (this.$route.query.next) {
+          return this.$route.query.next;
+        }
+        // query is before hash
+        return getUrlParameter('next');
       },
     },
     beforeMount() {
@@ -252,20 +258,21 @@
         this.formSubmitted = true;
         const canSubmit = this.firstStepIsValid && !this.busy;
         if (canSubmit) {
-<<<<<<< HEAD
           this.busy = true;
-          SignUpResource.saveModel({
-            data: {
-              facility: this.currentFacility.value,
-              full_name: this.name,
-              username: this.username,
-              password: this.password,
-              // If user skips this part, these fields are marked as 'DEFERRED'
-              // so they don't see a notification after logging in.
-              gender: this.gender || DEFERRED,
-              birth_year: this.birthYear || DEFERRED,
-            },
-          })
+          const payload = {
+            facility: this.currentFacility.value,
+            full_name: this.name,
+            username: this.username,
+            password: this.password,
+            // If user skips this part, these fields are marked as 'DEFERRED'
+            // so they don't see a notification after logging in.
+            gender: this.gender || DEFERRED,
+            birth_year: this.birthYear || DEFERRED,
+          };
+          if (getPluginData().oidcProviderEnabled) {
+            payload['next'] = this.nextParam;
+          }
+          SignUpResource.saveModel({ data: payload })
             .then(() => {
               redirectBrowser();
             })
@@ -282,18 +289,6 @@
                 this.$store.dispatch('handleApiError', error);
               }
             });
-=======
-          const payload = {
-            facility: this.currentFacility.id,
-            full_name: this.name,
-            username: this.username,
-            password: this.password,
-          };
-          if (getPluginData().oidcProviderEnabled) {
-            payload['next'] = this.nextParam;
-          }
-          this.signUpNewUser(payload);
->>>>>>> d321e3a7
         } else {
           this.busy = false;
           this.goToFirstStep();
