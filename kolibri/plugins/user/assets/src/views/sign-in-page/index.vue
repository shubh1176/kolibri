--- conflicted
+++ resolved
@@ -121,23 +121,18 @@
         return this.facilityConfig.learnerCanLoginWithNoPassword;
       },
       suggestions() {
-<<<<<<< HEAD
-        return this.usernameSuggestions.filter(sug => sug.startsWith(this.username));
-      },
-      uniqueMatch() {
-        return this.suggestions.length === 1 && this.suggestions[0] === this.username;
-      },
-=======
         // Filter suggestions on the client side so we don't hammer the server
-        return this.usernameSuggestions.filter(
-          sug => sug.toLowerCase().startsWith(this.username.toLowerCase()));
+        return this.usernameSuggestions.filter(sug =>
+          sug.toLowerCase().startsWith(this.username.toLowerCase())
+        );
       },
       uniqueMatch() {
         // If we have a matching username entered, don't show any suggestions.
-        return this.suggestions.length === 1 &&
-          this.suggestions[0].toLowerCase() === this.username.toLowerCase();
-      }
->>>>>>> a0a09fff
+        return (
+          this.suggestions.length === 1 &&
+          this.suggestions[0].toLowerCase() === this.username.toLowerCase()
+        );
+      },
     },
     methods: {
       handleKeyboardNav(e) {
