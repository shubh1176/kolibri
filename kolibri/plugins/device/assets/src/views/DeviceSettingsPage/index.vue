--- conflicted
+++ resolved
@@ -113,11 +113,7 @@
 
 <script>
 
-<<<<<<< HEAD
-=======
   import { mapGetters } from 'vuex';
-  import mapValues from 'lodash/map';
->>>>>>> 4b06b41b
   import find from 'lodash/find';
   import urls from 'kolibri.urls';
   import commonCoreStrings from 'kolibri.coreVue.mixins.commonCoreStrings';
@@ -155,16 +151,13 @@
       };
     },
     computed: {
-<<<<<<< HEAD
+      ...mapGetters(['isAppContext']),
       facilities() {
         return this.$store.getters.facilities;
       },
       isMultiFacilitySuperuser() {
         return this.$store.getters.isSuperuser && this.facilities.length > 1;
       },
-=======
-      ...mapGetters(['isAppContext']),
->>>>>>> 4b06b41b
       languageOptions() {
         let languages = sortLanguages(Object.values(availableLanguages), currentLanguage).map(
           language => {
@@ -275,9 +268,7 @@
       },
       unlistedChannels: 'Allow other computers on this network to import my unlisted channels',
       lockedContent: 'Learners should only see resources assigned to them in classes',
-<<<<<<< HEAD
       configureFacilitySettingsHeader: 'Configure facility settings',
-=======
       allowExternalConnectionsApp: {
         message: 'Allow others in the network to access Kolibri on this device using a browser',
         context:
@@ -289,7 +280,6 @@
         context:
           'Warns the user of the potential security risk if this setting is enabled together with users accesing without password',
       },
->>>>>>> 4b06b41b
     },
   };
 
