<template>

  <div
    class="channel-list-item"
    :class="{'channel-list-item-sm': windowIsSmall}"
    :style="[verticalPadding, { borderTop: `1px solid ${$themePalette.grey.v_200}` } ]"
  >
    <ChannelDetails
      :channel="channel"
      :versionNumber="versionNumber"
    >
      <template v-if="multipleMode" v-slot:beforethumbnail>
        <KCheckbox
          class="checkbox"
          :label="channel.name"
          :showLabel="false"
          :checked="$attrs.checked"
          @change="$emit('checkboxchange', { channel: channel, isSelected: $event })"
        />
      </template>

      <template v-if="isPrivateChannel" v-slot:belowname>
        <KTooltip reference="lockicon" :refs="$refs" placement="top">
          {{ $tr('unlistedChannelTooltip') }}
        </KTooltip>
        <div class="private-icons">
          <KIcon
            ref="lockicon"
            class="lock-icon"
            icon="unlistedchannel"
          /><span
            v-if="channel.newPrivateChannel"
            class="new-label"
            :style="{
              color: $themeTokens.textInverted,
              backgroundColor: $themeTokens.success
            }"
          >{{ $tr('newLabel') }}</span>
        </div>
      </template>

      <template v-slot:abovedescription>
        <div v-if="onDevice" class="on-device">
          <KIcon
            class="check-icon"
            icon="correct"
            :style="{fill: $themeTokens.success}"
          />
          <span class="on-device-text">{{ $tr('onYourDevice') }}</span>
        </div>
      </template>

      <template v-if="newVersionAvailable" v-slot:belowdescription>
        <KIcon
          class="update-icon"
          icon="error"
          :style="{fill: $themeTokens.primary}"
        />
        {{ $tr('newVersionMessage') }}
        <KRouterLink :to="{}" :text="$tr('moreInformationLabel')" />
      </template>
    </ChannelDetails>

    <div class="col-3">
      <p v-if="multipleMode && $attrs.checked" class="selected-msg">
        {{ channelSelectedMessage }}
      </p>
      <KRouterLink
        v-if="!multipleMode"
        :text="$tr('selectTopicsAction')"
        :disabled="tasksInQueue"
        :to="selectContentLink"
        appearance="raised-button"
      />
    </div>

  </div>

</template>


<script>

  // ChannelPanel with Details, Select Topics Button
  // Private Channel Icon
  // Resources on Device Indicator
  import { mapGetters } from 'vuex';
  import bytesForHumans from 'kolibri.utils.bytesForHumans';
  import responsiveWindowMixin from 'kolibri.coreVue.mixins.responsiveWindowMixin';
  import commonCoreStrings from 'kolibri.coreVue.mixins.commonCoreStrings';
  import { selectContentPageLink } from '../manageContentLinks';
  import ChannelDetails from './ChannelDetails';

  export default {
    name: 'WithImportDetails',
    components: {
      ChannelDetails,
    },
    mixins: [commonCoreStrings, responsiveWindowMixin],
    props: {
      channel: {
        type: Object,
        required: true,
      },
      onDevice: {
        type: Boolean,
        default: false,
      },
      multipleMode: {
        type: Boolean,
        default: false,
      },
    },
    computed: {
      ...mapGetters('manageContent', ['channelIsInstalled', 'activeTaskList']),
      channelSelectedMessage() {
        // Can't show file sizes when importing from drive
        if (this.channel.total_file_size) {
          return this.$tr('channelSelectedWithFileSize', {
            bytesText: this.bytesForHumans(this.channel.total_file_size),
          });
        } else {
          return this.$tr('channelSelectedNoFileSize');
        }
      },
      isPrivateChannel() {
        // This is only defined when entering a remote import workflow,
        // so false !== undefined.
        return this.channel.public === false;
      },
      tasksInQueue() {
        return this.activeTaskList.length > 0;
      },
      versionNumber() {
        const installed = this.channelIsInstalled(this.channel.id);
        if (installed) {
          return installed.version;
        }
        return this.channel.version;
      },
      newVersionAvailable() {
        return this.versionNumber < this.channel.latest_version;
      },
      selectContentLink() {
        return selectContentPageLink({
          addressId: this.$route.query.address_id,
          channelId: this.channel.id,
          driveId: this.$route.query.drive_id,
          forExport: this.$route.query.for_export,
        });
      },
      verticalPadding() {
        return {
          paddingBottom: `${this.windowGutter}px`,
          paddingTop: `${this.windowGutter}px`,
        };
      },
    },
    methods: {
      bytesForHumans,
    },
    $trs: {
      onYourDevice: 'Resources on device',
      selectTopicsAction: 'Select topics',
      newLabel: 'New',
<<<<<<< HEAD
      unlistedChannelTooltip: 'Unlisted channel',
      newVersionMessage: 'New version available with import.',
      moreInformationLabel: 'More information',
=======
      privateChannelTooltip: 'Unlisted channel',
      newVersionMessage: 'New version available',
      moreInformationLabel: 'More information',
      channelSelectedNoFileSize: 'Selected',
      channelSelectedWithFileSize: '{bytesText} selected',
>>>>>>> a32daf60
    },
  };

</script>


<style lang="scss" scoped>

  .channel-list-item {
    display: flex;
    padding: 32px 0;
  }

  .channel-list-item-sm {
    flex-direction: column;
    padding: 16px 0;
  }

  svg.lock-icon {
    width: 24px;
    height: 24px;

    .channel-list-item-sm & {
      width: 20px;
      height: 20px;
    }
  }

  .update-icon {
    margin-bottom: -1px;
  }

  .check-icon {
    margin-bottom: 3px;
  }

  .col-2 {
    min-width: 80px;
    margin-right: 16px;
    text-align: right;

    .channel-list-item-sm & {
      align-self: flex-end;
      order: -1;
      margin-right: 0;
    }
  }

  .col-3 {
    display: flex;
    align-items: center;

    .channel-list-item-sm & {
      flex-direction: column;
      align-items: flex-end;
      margin-top: 16px;
    }
  }

  .on-device {
    display: flex;
    align-items: center;
    margin: 8px 0;

    .channel-list-item-sm & {
      font-size: 0.85rem;
    }
  }

  .on-device-text {
    margin-left: 8px;
  }

  .new-label {
    position: absolute;
    top: 3px;
    padding: 2px 5px 2px 4px;
    margin-left: 8px;
    font-size: 14px;
    border-radius: 2px;
  }

  .private-icons {
    position: relative;
    display: inline-block;
  }

  .selected-msg {
    align-self: flex-start;
    min-width: 150px;
    margin: 0;
    text-align: right;

    .channel-list-item-sm & {
      align-self: flex-end;
      margin: 8px 0;
      font-size: 14px;
    }
  }

</style><|MERGE_RESOLUTION|>--- conflicted
+++ resolved
@@ -163,17 +163,11 @@
       onYourDevice: 'Resources on device',
       selectTopicsAction: 'Select topics',
       newLabel: 'New',
-<<<<<<< HEAD
       unlistedChannelTooltip: 'Unlisted channel',
-      newVersionMessage: 'New version available with import.',
-      moreInformationLabel: 'More information',
-=======
-      privateChannelTooltip: 'Unlisted channel',
       newVersionMessage: 'New version available',
       moreInformationLabel: 'More information',
       channelSelectedNoFileSize: 'Selected',
       channelSelectedWithFileSize: '{bytesText} selected',
->>>>>>> a32daf60
     },
   };
 
