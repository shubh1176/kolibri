--- conflicted
+++ resolved
@@ -21,12 +21,9 @@
         ContentWizardPages.AVAILABLE_CHANNELS,
         ContentWizardPages.SELECT_CONTENT,
         PageNames.USER_PERMISSIONS_PAGE,
-<<<<<<< HEAD
         'DELETE_CHANNELS',
         'EXPORT_CHANNELS',
-=======
         PageNames.REARRANGE_CHANNELS,
->>>>>>> 9f5e8896
       ].includes(rootState.pageName);
     },
     inContentManagementPage(state, getters, rootState) {
@@ -34,12 +31,9 @@
         ContentWizardPages.AVAILABLE_CHANNELS,
         ContentWizardPages.SELECT_CONTENT,
         PageNames.MANAGE_CONTENT_PAGE,
-<<<<<<< HEAD
         'DELETE_CHANNELS',
         'EXPORT_CHANNELS',
-=======
         PageNames.REARRANGE_CHANNELS,
->>>>>>> 9f5e8896
       ].includes(rootState.pageName);
     },
     // NOTE: appBarTitle needs to be set imperatively in handlers and some components,
