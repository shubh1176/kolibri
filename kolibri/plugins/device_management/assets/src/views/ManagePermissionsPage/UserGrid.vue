<template>

  <div>

    <CoreTable :emptyMessage="emptyMessage">
      <thead slot="thead">
        <tr>
          <th>{{ coreString('fullNameLabel') }}</th>
          <th>{{ coreString('usernameLabel') }}</th>
          <th></th>
        </tr>
      </thead>

      <tbody slot="tbody">
        <tr v-for="user in facilityUsers" :key="user.id">
          <td>
            <KLabeledIcon>
              <PermissionsIcon
                v-if="Boolean(getPermissionType(user.id))"
                slot="icon"
                :permissionType="getPermissionType(user.id)"
              />
              <span dir="auto" class="maxwidth">
                {{ user.full_name }}
                <span v-if="isCurrentUser(user.username)"> ({{ $tr('you') }})</span>
              </span>
            </KLabeledIcon>
          </td>
          <td>
            <span dir="auto" class="maxwidth">
              {{ user.username }}
            </span>
          </td>
          <td class="btn-col">
            <KButton
              appearance="flat-button"
              :text="permissionsButtonText(user.username)"
              @click="goToUserPermissionsPage(user.id)"
            />
          </td>
        </tr>
      </tbody>
    </CoreTable>

  </div>

</template>


<script>

  import { mapState } from 'vuex';
  import KButton from 'kolibri.coreVue.components.KButton';
  import PermissionsIcon from 'kolibri.coreVue.components.PermissionsIcon';
  import KLabeledIcon from 'kolibri.coreVue.components.KLabeledIcon';
  import { PermissionTypes } from 'kolibri.coreVue.vuex.constants';
  import CoreTable from 'kolibri.coreVue.components.CoreTable';
<<<<<<< HEAD
=======
  import commonCoreStrings from 'kolibri.coreVue.mixins.commonCoreStrings';
  import { userMatchesFilter, filterAndSortUsers } from '../../userSearchUtils';
>>>>>>> 72a8b0d5

  export default {
    name: 'UserGrid',
    components: {
      KButton,
      PermissionsIcon,
      CoreTable,
      KLabeledIcon,
    },
    mixins: [commonCoreStrings],
    props: {
      filterText: {
        type: String,
      },
      facilityUsers: {
        type: Array,
      },
      userPermissions: {
        type: Function,
      },
    },
    computed: {
      ...mapState({
        isCurrentUser: state => username => state.core.session.username === username,
      }),
      emptyMessage() {
        return this.$tr('noUsersMatching', { searchFilter: this.filterText });
      },
    },
    methods: {
      permissionsButtonText(username) {
        if (this.isCurrentUser(username)) {
          return this.$tr('viewPermissions');
        }
        return this.$tr('editPermissions');
      },
      goToUserPermissionsPage(userId) {
        this.$router.push({
          name: 'USER_PERMISSIONS_PAGE',
          params: { userId },
        });
      },
      getPermissionType(userId) {
        const permissions = this.userPermissions(userId);
        if (!permissions) {
          return null;
        } else if (permissions.is_superuser) {
          return PermissionTypes.SUPERUSER;
        } else if (permissions.can_manage_content) {
          return PermissionTypes.LIMITED_PERMISSIONS;
        }
        return null;
      },
    },
    $trs: {
      viewPermissions: 'View Permissions',
      editPermissions: 'Edit Permissions',
      noUsersMatching: 'No users matching "{searchFilter}"',
      you: 'You',
    },
  };

</script>


<style lang="scss" scoped>

  .maxwidth {
    display: inline-block;
    max-width: 200px;
    overflow: hidden;
    text-overflow: ellipsis;
    white-space: nowrap;
  }

  .btn-col {
    padding: 0;
  }

</style><|MERGE_RESOLUTION|>--- conflicted
+++ resolved
@@ -55,11 +55,7 @@
   import KLabeledIcon from 'kolibri.coreVue.components.KLabeledIcon';
   import { PermissionTypes } from 'kolibri.coreVue.vuex.constants';
   import CoreTable from 'kolibri.coreVue.components.CoreTable';
-<<<<<<< HEAD
-=======
   import commonCoreStrings from 'kolibri.coreVue.mixins.commonCoreStrings';
-  import { userMatchesFilter, filterAndSortUsers } from '../../userSearchUtils';
->>>>>>> 72a8b0d5
 
   export default {
     name: 'UserGrid',
