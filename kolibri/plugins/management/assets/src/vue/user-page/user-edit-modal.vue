<template>

  <div class="user-edit-modal">
    <modal @open="clear" title="Edit Account Info" :has-error="error_message ? true : false">

      <!-- User Edit Normal -->
      <div @keydown.enter="editUser">
        <template v-if="!usr_delete && !pw_reset">

          <div class="user-field">
            <label for="fullname">Full Name</label>:
            <input type="text" class="edit-form edit-fullname" aria-label="fullname" id="fullname" v-model="fullName_new">
          </div>

          <div class="user-field">
            <label for="username">Username</label>:
            <input type="text" class="edit-form edit-username" aria-label="username" id="username" v-model="username_new">
          </div>

          <div class="user-field">
            <label for="user-role"><span class="visuallyhidden">User Role</span></label>
            <select v-model="role_new" id="user-role">
              <option :selected="role_new == learner" v-if="role_new" value="learner"> Learner </option>
              <option :selected="role_new == admin" value="admin"> Admin </option>
            </select>
          </div>

          <div class="advanced-options">
            <button @click="pw_reset=!pw_reset"> Reset Password </button>
            <button @click="usr_delete=!usr_delete"> Delete User</button>
          </div>

          <hr class="end-modal">

        </template>

        <!-- Password Reset Mode -->
        <template v-if="pw_reset" >
          <p>Username: <b>{{username_new}}</b></p>
          <div class="user-field">
            <label for="password">Enter new password</label>:
            <input type="password" class="edit-form" id="password" required v-model="password_new">
          </div>

          <div class="user-field">
            <label for="password-confirm">Confirm new password</label>:
            <input type="password" class="edit-form" id="password-confirm" required v-model="password_new_confirm">
          </div>
        </template>

        <!-- User Delete Mode -->
        <template v-if="usr_delete">
          <div class="user-field">
            <p>Are you sure you want to delete <b>{{username_new}}</b>?</p>
          </div>
        </template>


        <!-- Error Messages -->
        <p class="error" v-if="error_message" aria-live="polite"> {{error_message}} </p>
        <p class="confirm" v-if="confirmation_message"> {{confirmation_message}} </p>

        <!-- Button Section TODO: cleaunup -->
        <section @keydown.enter.stop>
          <button v-if="!usr_delete && !pw_reset" class="undo-btn" type="button" @click="close">
            Cancel
          </button>

          <button v-else class="undo-btn" type="button" @click="clear">
            <!-- For reset option -->
            <template v-if="pw_reset"> Back </template>
            <!-- For delete option -->
            <template v-if="usr_delete"> No </template>
          </button>

          <button v-if="!usr_delete && !pw_reset" class="confirm-btn" type="button" @click="editUser">
            Confirm
          </button>

          <button v-if="pw_reset" class="confirm-btn" type="button" @click="changePassword">
            Save
          </button>

          <button v-if="usr_delete" class="confirm-btn" type="button" @click="delete">
            Yes
          </button>
        </section>
      </div>
    </modal>

<<<<<<< HEAD
=======
    <button class="no-border" @click="open">
      <span class="visuallyhidden">Edit Account Info</span>
      <svg class="manage-edit" role="presentation" src="../icons/pencil.svg"></svg>
    </button>

>>>>>>> 645242a9
  </div>

</template>


<script>

  const actions = require('../../actions');
  const coreActions = require('kolibri').coreActions;
  const UserKinds = require('kolibri').constants.UserKinds;

  module.exports = {
    components: {
      modal: require('../modal'),
    },
    props: [
      'userid', 'username', 'fullname', 'roles', // TODO - validation
    ],
    data() {
      return {
        username_new: this.username,
        password_new: '',
        password_new_confirm: '',
        fullName_new: this.fullname,
        role_new: this.roles.length ? this.roles[0].kind : 'learner',
        usr_delete: false,
        pw_reset: false,
        error_message: '',
        confirmation_message: '',
      };
    },
    ready() {
      // only because this modal is conditionally created
      this.open();
    },
    methods: {
      editUser() {
        const payload = {
          username: this.username_new,
          full_name: this.fullName_new,
          facility: this.facility,
        };
        this.updateUser(this.userid, payload, this.role_new);
        // if logged in admin updates role to learner, redirect to learn page
        if (Number(this.userid) === this.session_user_id) {
          if (this.role_new === UserKinds.LEARNER.toLowerCase()) {
            window.location.href = window.location.origin;
          }
        }

        // close the modal after successful submission
        this.close();
      },
      delete() {
        // if logged in admin deleted their own account, log them out
        if (Number(this.userid) === this.session_user_id) {
          this.logout(this.Kolibri);
        }
        this.deleteUser(this.userid);
      },
      changePassword() {
        // checks to make sure there's a new password
        if (this.password_new) {
          this.clearErrorMessage();
          this.clearConfirmationMessage();

          // make sure passwords match
          if (this.password_new === this.password_new_confirm) {
            const payload = {
              username: this.username_new,
              full_name: this.fullName_new,
              facility: this.facility,
              password: this.password_new,
            };
            this.updateUser(this.userid, payload, this.role_new);
            this.confirmation_message = 'Password change successful.';

          // passwords don't match
          } else {
            this.error_message = 'Passwords must match.';
          }

        // if user didn't populate the password fields
        } else {
          this.error_message = 'Please enter a new password.';
        }
      },
      clear() {
        this.$data = this.$options.data();
      },
      open() {
        this.$emit('open');
        this.$broadcast('open');
      },
      close() {
        this.$emit('close');
        this.$broadcast('close');
      },
      clearErrorMessage() {
        this.error_message = '';
      },
      clearConfirmationMessage() {
        this.confirmation_message = '';
      },
    },
    vuex: {
      actions: {
        logout: coreActions.kolibriLogout,
        updateUser: actions.updateUser,
        deleteUser: actions.deleteUser,
      },
      getters: {
        session_user_id: state => state.core.session.user_id,
      },
    },
  };

</script>


<style lang="stylus" scoped>

  @require '~core-theme.styl'

  .title
    display: inline

  .confirm-btn, .undo-btn
    width: 48%

  .confirm-btn
    float: right
    background-color: $core-action-normal
    color: white
    &:hover
      border-color: $core-action-normal

  .cancel-btn
    float:left

  .delete-btn
    width: 100%

  .open-btn
    background-color: $core-bg-light

  .user-field
    padding-bottom: 5%
    input
      width: 100%
      height: 40px
      font-weight: bold
      border: none
      border-bottom: 1px solid #3a3a3a
    label
      position: relative
    select
      -webkit-appearance: menulist-button
      width: 100%
      height: 40px
      font-weight: bold
      background-color: transparent
    p
      text-align: center

  .edit-form
    width: 200px
    margin: 0 auto
    display: block
    padding: 5px 10px
    letter-spacing: 0.08em
    border: none
    border-bottom: 1px solid $core-text-default
    height: 30px
    &:focus
      outline: none
      border-bottom: 3px solid $core-action-normal

  .header
    text-align: center

  .advanced-options
    padding-bottom: 5%
    button
      display: block
      border: none

  .end-modal
    position: relative
    width: 378px
    left: -30px

  p
    word-break: keep-all

  .error
    color: red
  .confirm
    color: green

</style><|MERGE_RESOLUTION|>--- conflicted
+++ resolved
@@ -88,14 +88,6 @@
       </div>
     </modal>
 
-<<<<<<< HEAD
-=======
-    <button class="no-border" @click="open">
-      <span class="visuallyhidden">Edit Account Info</span>
-      <svg class="manage-edit" role="presentation" src="../icons/pencil.svg"></svg>
-    </button>
-
->>>>>>> 645242a9
   </div>
 
 </template>
