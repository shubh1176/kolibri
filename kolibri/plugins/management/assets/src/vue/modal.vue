--- conflicted
+++ resolved
@@ -4,11 +4,7 @@
     <div class="modal" v-show="showModal" transition="modal">
       <div class="modal-wrapper">
         <div class="modal-container">
-<<<<<<< HEAD
-          <img @click="closeModal" class="close-btn" src="./close.svg">
-=======
-          <a @click="closeModal" class="close-btn">X</a>
->>>>>>> 251b3fad
+          <img @click="closeModal" class="close-btn" src="./icons/close.svg">
           <div class="modal-header">
             <slot name="header">
               Kolibri
