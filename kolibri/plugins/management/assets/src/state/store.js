--- conflicted
+++ resolved
@@ -1,21 +1,18 @@
 
-<<<<<<< HEAD
-function getInitialState() {
-  return {
-    facility: undefined,
-    users: [],
-    error: '',
-    loggedInUsername: 'w0w_us3rnam3',
-    name: 'Jessica Aceret',
-    role: 'Learner',
-    loggedIn: false,
-  };
-}
-=======
+// function getInitialState() {
+//   return {
+//     facility: undefined,
+//     users: [],
+//     error: '',
+//     loggedInUsername: 'w0w_us3rnam3',
+//     name: 'Jessica Aceret',
+//     role: 'Learner',
+//     loggedIn: false,
+//   };
+// }
 const Vuex = require('vuex');
 const coreState = require('core-state');
 const constants = require('./constants');
->>>>>>> c332329a
 
 const initialState = {
   pageName: constants.PageNames.USER_MGMT_PAGE,
