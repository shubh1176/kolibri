--- conflicted
+++ resolved
@@ -135,9 +135,6 @@
   actionTypes,
   addChannelFileSummaries,
   deleteChannel,
-<<<<<<< HEAD
   transitionWizardPage,
-=======
   refreshChannelList,
->>>>>>> 56213aeb
 };