<template>

  <OnboardingForm
    :header="$tr('adminAccountCreationHeader')"
    :description="$tr('adminAccountCreationDescription')"
    :submitText="submitText"
    @submit="submitForm"
  >
<<<<<<< HEAD
    <FullNameTextbox
      ref="fullNameTextbox"
      :value.sync="fullName"
      :isValid.sync="fullNameValid"
      :shouldValidate="formSubmitted"
=======

    <KTextbox
      ref="name"
      v-model="name"
      :label="coreString('fullNameLabel')"
>>>>>>> 6ebc8aba
      :autofocus="true"
      autocomplete="name"
    />
<<<<<<< HEAD

    <UsernameTextbox
      ref="usernameTextbox"
      :value.sync="username"
      :isValid.sync="usernameValid"
      :shouldValidate="formSubmitted"
    />

    <PasswordTextbox
      ref="passwordTextbox"
      :value.sync="password"
      :isValid.sync="passwordValid"
      :shouldValidate="formSubmitted"
=======
    <KTextbox
      ref="username"
      v-model="username"
      :label="coreString('usernameLabel')"
      type="username"
      autocomplete="username"
      :maxlength="30"
      :invalid="usernameIsInvalid"
      :invalidText="usernameErrorMessage"
      @blur="visitedFields.username = true"
    />
    <KTextbox
      ref="password"
      v-model="password"
      :label="coreString('passwordLabel')"
      type="password"
>>>>>>> 6ebc8aba
      autocomplete="new-password"
    />

    <BirthYearSelect
      :value.sync="birthYear"
      class="select"
    />

    <GenderSelect
      :value.sync="gender"
      class="select"
    />

    <div slot="footer" class="reminder">
      <div class="icon">
        <mat-svg category="alert" name="warning" />
      </div>
      <p class="text">
        {{ $tr('rememberThisAccountInformation') }}
      </p>
    </div>
  </OnboardingForm>

</template>


<script>

  import { mapMutations } from 'vuex';
<<<<<<< HEAD
  import every from 'lodash/every';
  import FullNameTextbox from 'kolibri.coreVue.components.FullNameTextbox';
  import UsernameTextbox from 'kolibri.coreVue.components.UsernameTextbox';
  import PasswordTextbox from 'kolibri.coreVue.components.PasswordTextbox';
  import BirthYearSelect from 'kolibri.coreVue.components.BirthYearSelect';
  import GenderSelect from 'kolibri.coreVue.components.GenderSelect';
=======
  import KTextbox from 'kolibri.coreVue.components.KTextbox';
  import { validateUsername } from 'kolibri.utils.validators';
  import commonCoreStrings from 'kolibri.coreVue.mixins.commonCoreStrings';
>>>>>>> 6ebc8aba
  import OnboardingForm from './OnboardingForm';

  export default {
    name: 'SuperuserCredentialsForm',
    components: {
      OnboardingForm,
      FullNameTextbox,
      UsernameTextbox,
      PasswordTextbox,
      BirthYearSelect,
      GenderSelect,
    },
    mixins: [commonCoreStrings],
    props: {
      submitText: {
        type: String,
        required: true,
      },
    },
    data() {
      const { superuser } = this.$store.state.onboardingData;
      return {
        fullName: superuser.full_name,
        fullNameValid: true,
        username: superuser.username,
        usernameValid: true,
        password: superuser.password,
        passwordValid: true,
        birthYear: superuser.birth_year,
        gender: superuser.gender,
        formSubmitted: false,
      };
    },
    computed: {
<<<<<<< HEAD
=======
      nameErrorMessage() {
        if (this.name === '') {
          return this.$tr('nameFieldEmptyErrorMessage');
        }
        return '';
      },
      usernameErrorMessage() {
        if (this.username === '') {
          return this.$tr('usernameFieldEmptyErrorMessage');
        }
        if (!validateUsername(this.username)) {
          return this.coreString('usernameNotAlphaNumError');
        }
        return '';
      },
      passwordErrorMessage() {
        if (this.password === '') {
          return this.$tr('passwordFieldEmptyErrorMessage');
        }
        return '';
      },
      passwordConfirmErrorMessage() {
        if (this.passwordConfirm === '') {
          return this.$tr('passwordFieldEmptyErrorMessage');
        }
        if (this.passwordConfirm !== this.password) {
          return this.coreString('passwordsMismatchError');
        }
        return '';
      },
      nameIsInvalid() {
        return this.visitedFields.name && Boolean(this.nameErrorMessage);
      },
      usernameIsInvalid() {
        return this.visitedFields.username && Boolean(this.usernameErrorMessage);
      },
      passwordIsInvalid() {
        return this.visitedFields.password && Boolean(this.passwordErrorMessage);
      },
      passwordConfirmIsInvalid() {
        return this.visitedFields.passwordConfirm && Boolean(this.passwordConfirmErrorMessage);
      },
>>>>>>> 6ebc8aba
      formIsValid() {
        return every([this.usernameValid, this.fullNameValid, this.passwordValid]);
      },
    },
    beforeDestroy() {
      // saves data if going backwards in wizard
      this.saveSuperuserCredentials();
    },
    methods: {
      ...mapMutations({
        setSuperuser: 'SET_SU',
      }),
      saveSuperuserCredentials() {
        this.setSuperuser({
          full_name: this.fullName,
          username: this.username,
          password: this.password,
          birth_year: this.birthYear,
          gender: this.gender,
        });
      },
      submitForm() {
        this.formSubmitted = true;
        // Have to wait a tick to let inputs react to this.formSubmitted
        this.$nextTick().then(() => {
          if (this.formIsValid) {
            this.saveSuperuserCredentials();
            this.$emit('submit');
          } else {
            this.focusOnInvalidField();
          }
        });
      },
      focusOnInvalidField() {
        this.$nextTick().then(() => {
          if (!this.fullNameValid) {
            this.$refs.fullNameTextbox.focus();
          } else if (!this.usernameValid) {
            this.$refs.usernameTextbox.focus();
          } else if (!this.passwordValid) {
            this.$refs.passwordTextbox.focus();
          }
        });
      },
    },
    $trs: {
      adminAccountCreationHeader: 'Create super admin account',
      adminAccountCreationDescription:
        'This account allows you to manage the facility, content, and user accounts on this device',
<<<<<<< HEAD
      rememberThisAccountInformation:
        'Important: please remember this account information. Write it down if needed',
      // error messages
      facilityFieldEmptyErrorMessage: 'Facility cannot be empty',
      setupProgressFeedback: 'Setting up your device...',
=======
      adminPasswordConfirmationFieldLabel: 'Enter password again',
      rememberThisAccountInformation:
        'Important: please remember this account information. Write it down if needed',
      // error messages
      nameFieldEmptyErrorMessage: 'Full name cannot be empty',
      usernameFieldEmptyErrorMessage: 'Username cannot be empty',
      passwordFieldEmptyErrorMessage: 'Password cannot be empty',
>>>>>>> 6ebc8aba
    },
  };

</script>


<style lang="scss" scoped>

  .reminder {
    display: table;

    .icon {
      display: table-cell;
      width: 5%;
      min-width: 32px;
    }

    .text {
      display: table-cell;
      width: 90%;
      vertical-align: top;
    }
  }

  .select {
    width: 400px;
    margin: 18px 0 36px;
  }

</style><|MERGE_RESOLUTION|>--- conflicted
+++ resolved
@@ -6,23 +6,14 @@
     :submitText="submitText"
     @submit="submitForm"
   >
-<<<<<<< HEAD
     <FullNameTextbox
       ref="fullNameTextbox"
       :value.sync="fullName"
       :isValid.sync="fullNameValid"
       :shouldValidate="formSubmitted"
-=======
-
-    <KTextbox
-      ref="name"
-      v-model="name"
-      :label="coreString('fullNameLabel')"
->>>>>>> 6ebc8aba
       :autofocus="true"
       autocomplete="name"
     />
-<<<<<<< HEAD
 
     <UsernameTextbox
       ref="usernameTextbox"
@@ -36,24 +27,6 @@
       :value.sync="password"
       :isValid.sync="passwordValid"
       :shouldValidate="formSubmitted"
-=======
-    <KTextbox
-      ref="username"
-      v-model="username"
-      :label="coreString('usernameLabel')"
-      type="username"
-      autocomplete="username"
-      :maxlength="30"
-      :invalid="usernameIsInvalid"
-      :invalidText="usernameErrorMessage"
-      @blur="visitedFields.username = true"
-    />
-    <KTextbox
-      ref="password"
-      v-model="password"
-      :label="coreString('passwordLabel')"
-      type="password"
->>>>>>> 6ebc8aba
       autocomplete="new-password"
     />
 
@@ -83,18 +56,13 @@
 <script>
 
   import { mapMutations } from 'vuex';
-<<<<<<< HEAD
   import every from 'lodash/every';
   import FullNameTextbox from 'kolibri.coreVue.components.FullNameTextbox';
   import UsernameTextbox from 'kolibri.coreVue.components.UsernameTextbox';
   import PasswordTextbox from 'kolibri.coreVue.components.PasswordTextbox';
   import BirthYearSelect from 'kolibri.coreVue.components.BirthYearSelect';
   import GenderSelect from 'kolibri.coreVue.components.GenderSelect';
-=======
-  import KTextbox from 'kolibri.coreVue.components.KTextbox';
-  import { validateUsername } from 'kolibri.utils.validators';
   import commonCoreStrings from 'kolibri.coreVue.mixins.commonCoreStrings';
->>>>>>> 6ebc8aba
   import OnboardingForm from './OnboardingForm';
 
   export default {
@@ -129,51 +97,6 @@
       };
     },
     computed: {
-<<<<<<< HEAD
-=======
-      nameErrorMessage() {
-        if (this.name === '') {
-          return this.$tr('nameFieldEmptyErrorMessage');
-        }
-        return '';
-      },
-      usernameErrorMessage() {
-        if (this.username === '') {
-          return this.$tr('usernameFieldEmptyErrorMessage');
-        }
-        if (!validateUsername(this.username)) {
-          return this.coreString('usernameNotAlphaNumError');
-        }
-        return '';
-      },
-      passwordErrorMessage() {
-        if (this.password === '') {
-          return this.$tr('passwordFieldEmptyErrorMessage');
-        }
-        return '';
-      },
-      passwordConfirmErrorMessage() {
-        if (this.passwordConfirm === '') {
-          return this.$tr('passwordFieldEmptyErrorMessage');
-        }
-        if (this.passwordConfirm !== this.password) {
-          return this.coreString('passwordsMismatchError');
-        }
-        return '';
-      },
-      nameIsInvalid() {
-        return this.visitedFields.name && Boolean(this.nameErrorMessage);
-      },
-      usernameIsInvalid() {
-        return this.visitedFields.username && Boolean(this.usernameErrorMessage);
-      },
-      passwordIsInvalid() {
-        return this.visitedFields.password && Boolean(this.passwordErrorMessage);
-      },
-      passwordConfirmIsInvalid() {
-        return this.visitedFields.passwordConfirm && Boolean(this.passwordConfirmErrorMessage);
-      },
->>>>>>> 6ebc8aba
       formIsValid() {
         return every([this.usernameValid, this.fullNameValid, this.passwordValid]);
       },
@@ -223,21 +146,11 @@
       adminAccountCreationHeader: 'Create super admin account',
       adminAccountCreationDescription:
         'This account allows you to manage the facility, content, and user accounts on this device',
-<<<<<<< HEAD
       rememberThisAccountInformation:
         'Important: please remember this account information. Write it down if needed',
       // error messages
       facilityFieldEmptyErrorMessage: 'Facility cannot be empty',
       setupProgressFeedback: 'Setting up your device...',
-=======
-      adminPasswordConfirmationFieldLabel: 'Enter password again',
-      rememberThisAccountInformation:
-        'Important: please remember this account information. Write it down if needed',
-      // error messages
-      nameFieldEmptyErrorMessage: 'Full name cannot be empty',
-      usernameFieldEmptyErrorMessage: 'Username cannot be empty',
-      passwordFieldEmptyErrorMessage: 'Password cannot be empty',
->>>>>>> 6ebc8aba
     },
   };
 
