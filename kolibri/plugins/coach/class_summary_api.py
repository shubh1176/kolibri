--- conflicted
+++ resolved
@@ -14,12 +14,7 @@
 from rest_framework.response import Response
 
 from kolibri.core.auth import models as auth_models
-<<<<<<< HEAD
-from kolibri.core.auth.constants import role_kinds
-from kolibri.core.auth.models import Collection
-=======
 from kolibri.core.auth.models import Classroom
->>>>>>> de4d6afe
 from kolibri.core.content.models import ContentNode
 from kolibri.core.exams.models import Exam
 from kolibri.core.lessons.models import Lesson
@@ -218,21 +213,6 @@
     return Serializer(queryset, many=True).data
 
 
-<<<<<<< HEAD
-class ClassSummaryPermissions(permissions.BasePermission):
-    """
-    Allow only users with admin/coach permissions on the classroom.
-    """
-
-    def has_permission(self, request, view):
-        classroom_id = view.kwargs.get('pk')
-        allowed_roles = [role_kinds.ADMIN, role_kinds.COACH]
-
-        try:
-            return request.user.has_role_for(allowed_roles, Collection.objects.get(pk=classroom_id))
-        except (Collection.DoesNotExist, ValueError):
-            return False
-=======
 def get_active_learners(classroom):
     """
     Returns information about the sessions and users the current
@@ -260,11 +240,10 @@
 
 
 class ClassSummaryViewSet(viewsets.ViewSet):
->>>>>>> de4d6afe
-
-
-class ClassSummaryViewSet(viewsets.ViewSet):
-    permission_classes = (permissions.IsAuthenticated, ClassSummaryPermissions,)
+
+    # TODO use more granular permissions. Not sure if KolibriReportPermissions will
+    # work as is, though.
+    permission_classes = (permissions.IsAuthenticated,)
 
     def retrieve(self, request, pk):
         classroom = get_object_or_404(auth_models.Classroom, id=pk)
