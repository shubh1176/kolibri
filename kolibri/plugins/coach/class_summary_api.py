from django.db import connections
from django.db.models import Exists
from django.db.models import F
from django.db.models import Max
from django.db.models import Q
<<<<<<< HEAD
from django.db.models import Subquery
=======
>>>>>>> bf2d14a4
from django.db.utils import OperationalError
from django.shortcuts import get_object_or_404
from le_utils.constants import content_kinds
from rest_framework import permissions
from rest_framework import viewsets
from rest_framework.response import Response

from kolibri.core.auth import models as auth_models
from kolibri.core.auth.constants import role_kinds
from kolibri.core.auth.models import AdHocGroup
from kolibri.core.auth.models import Collection
from kolibri.core.auth.models import FacilityUser
from kolibri.core.content.models import ContentNode
from kolibri.core.exams.models import Exam
from kolibri.core.lessons.models import Lesson
from kolibri.core.logger import models as logger_models
from kolibri.core.logger.utils.quiz import annotate_response_summary
from kolibri.core.notifications.models import LearnerProgressNotification
from kolibri.core.notifications.models import NotificationEventType
from kolibri.core.query import annotate_array_aggregate
from kolibri.core.query import SQCount
from kolibri.core.sqlite.utils import repair_sqlite_db
from kolibri.deployment.default.sqlite_db_names import NOTIFICATIONS


# Intended to match  NotificationEventType
NOT_STARTED = "NotStarted"
STARTED = "Started"
HELP_NEEDED = "HelpNeeded"
COMPLETED = "Completed"


def _get_quiz_status(queryset):
    queryset = queryset.filter(
        mastery_level__lt=0,
    ).order_by("-end_timestamp")
    queryset = queryset.annotate(
        previous_masterylog=Subquery(
            queryset.filter(
                summarylog=OuterRef("summarylog"),
                end_timestamp__lt=OuterRef("end_timestamp"),
            ).values_list("id")[:1]
        ),
    )
    items = []
    statuses = queryset.annotate(
        last_activity=Max("attemptlogs__end_timestamp"),
        num_correct=SQCount(
            logger_models.AttemptLog.objects.filter(
                masterylog=OuterRef("id"), correct=1
            )
            .order_by()
            .values_list("item")
            .distinct(),
            field="item",
        ),
        num_answered=SQCount(
            logger_models.AttemptLog.objects.filter(masterylog=OuterRef("id"))
            .order_by()
            .values_list("item")
            .distinct(),
            field="item",
        ),
        previous_num_correct=SQCount(
            logger_models.AttemptLog.objects.filter(
                masterylog=OuterRef("previous_masterylog"), correct=1
            )
            .order_by()
            .values_list("item")
            .distinct(),
            field="item",
        ),
    ).values(
        "summarylog__content_id",
        "complete",
        "last_activity",
        "num_correct",
        "num_answered",
        "previous_num_correct",
        learner_id=F("user_id"),
    )
    seen = set()
    for item in statuses:
        key = "{}-{}".format(item["learner_id"], item["summarylog__content_id"])
        if key not in seen:
            items.append(item)
            seen.add(key)
    return items


def content_status_serializer(lesson_data, learners_data, classroom):  # noqa C901

    # First generate a unique set of content node ids from all the lessons
    lesson_node_ids = set()
    for lesson in lesson_data:
        lesson_node_ids |= set(lesson.get("node_ids"))

    # Now create a map of content_id to node_id so that we can map between lessons, and notifications
    # which use the node id, and summary logs, which use content_id. Note that many node_ids may map
    # to the same content_id.
    content_map = {
        n[0]: n[1]
        for n in ContentNode.objects.filter_by_uuids(lesson_node_ids).values_list(
            "id", "content_id"
        )
    }

    learner_ids = {learner["id"] for learner in learners_data}

    content_ids = set(content_map.values())

    # Get all the values we need from the summary logs to be able to summarize current status on the
    # relevant content items.
    content_log_values = (
        logger_models.ContentSummaryLog.objects.filter(
            content_id__in=content_ids,
            user__in=learner_ids,
        )
        .annotate(
            attempts_exist=Exists(
                logger_models.AttemptLog.objects.filter(
                    masterylog__summarylog=OuterRef("id")
                )
            ),
            tries=SQCount(
                logger_models.MasteryLog.objects.filter(summarylog=OuterRef("id")),
                field="id",
            ),
        )
        .values(
            "user_id",
            "content_id",
            "end_timestamp",
            "time_spent",
            "progress",
            "kind",
            "attempts_exist",
            "tries",
        )
    )

    masterylog_queryset = logger_models.MasteryLog.objects.filter(
        summarylog__content_id__in=content_ids, user__in=learner_ids
    )

    practice_quiz_data = {
        "{}-{}".format(s.pop("learner_id"), s.pop("summarylog__content_id")): s
        for s in _get_quiz_status(masterylog_queryset)
    }

    # In order to make the lookup speedy, generate a unique key for each user/node that we find
    # listed in the needs help notifications that are relevant. We can then just check
    # existence of this key in the set in order to see whether this user has been flagged as needing
    # help.
    lookup_key = "{user_id}-{node_id}"
    try:
        notifications = LearnerProgressNotification.objects.filter(
            Q(notification_event=NotificationEventType.Completed)
            | Q(notification_event=NotificationEventType.Help),
            classroom_id=classroom.id,
            lesson_id__in=[lesson["id"] for lesson in lesson_data],
        ).values_list("user_id", "contentnode_id", "timestamp", "notification_event")

        needs_help = {
            lookup_key.format(user_id=n[0], node_id=n[1]): n[2]
            for n in notifications
            if n[3] == NotificationEventType.Help
        }
    except OperationalError:
        notifications = []
        repair_sqlite_db(connections[NOTIFICATIONS])

    # In case a previously flagged learner has since completed an exercise, check all the completed
    # notifications also
    completed = {
        lookup_key.format(user_id=n[0], node_id=n[1]): n[2]
        for n in notifications
        if n[3] == NotificationEventType.Completed
    }

    def get_status(log):
        """
        Read the dict from a content summary log values query and return the status
        In the case that we have found a needs help notification for the user and content node
        in question, return that they need help, otherwise return status based on their
        current progress.
        """
        content_id = log["content_id"]
        if content_id in content_map.values():
            # Don't try to lookup anything if we don't know the content_id
            # node_id mapping - might happen if a channel has since been deleted
            content_ids = [
                key for key, value in content_map.items() if value == content_id
            ]
            for c_id in content_ids:
                key = lookup_key.format(user_id=log["user_id"], node_id=c_id)
                if key in needs_help:
                    # Now check if we have not already registered completion of the content node
                    # or if we have and the timestamp is earlier than that on the needs_help event
                    if key not in completed or completed[key] < needs_help[key]:
                        return HELP_NEEDED
        if log["progress"] == 1:
            return COMPLETED
        if log["kind"] == content_kinds.EXERCISE:
            # if there are no attempt logs for this exercise, status is NOT_STARTED
            if not log["attempts_exist"]:
                return NOT_STARTED
        return STARTED

    def map_content_logs(log):
        """
        Parse the content logs to return objects in the expected format.
        """
        output = {
            "learner_id": log["user_id"],
            "content_id": log["content_id"],
            "status": get_status(log),
            "last_activity": log["end_timestamp"],
            "time_spent": log["time_spent"],
            "tries": log["tries"],
        }
        key = "{}-{}".format(log["user_id"], log["content_id"])
        if key in practice_quiz_data:
            output.update(practice_quiz_data[key])
        return output

    return list(map(map_content_logs, content_log_values))


def _map_exam_status(item):
    complete = item.pop("complete")
    item["status"] = COMPLETED if complete else STARTED
    item["exam_id"] = item.pop("summarylog__content_id")
    return item


<<<<<<< HEAD
def serialize_coach_assigned_quiz_status(queryset):
    queryset = logger_models.MasteryLog.objects.filter(
        summarylog__content_id__in=queryset.values("id"),
    ).order_by()
    return list(map(_map_exam_status, _get_quiz_status(queryset)))
=======
def serialize_exam_status(queryset):
    return list(
        map(
            _map_exam_status,
            annotate_response_summary(queryset)
            .annotate(last_activity=Max("attemptlogs__end_timestamp"))
            .values(
                "summarylog__content_id",
                "complete",
                "last_activity",
                "num_correct",
                "num_answered",
                learner_id=F("user_id"),
            )
            .order_by(),
        )
    )
>>>>>>> bf2d14a4


def serialize_groups(queryset):
    queryset = annotate_array_aggregate(queryset, member_ids="membership__user__id")
    return list(queryset.values("id", "name", "member_ids"))


def serialize_users(queryset):
    return list(queryset.values("id", "username", name=F("full_name")))


def _map_lesson(item):
    if item["resources"]:
        item["node_ids"] = [
            resource["contentnode_id"] for resource in item["resources"]
        ]
    else:
        item["node_ids"] = []
    return item


def serialize_lessons(queryset):
    queryset = annotate_array_aggregate(
        queryset, assignments="lesson_assignments__collection"
    )
    return list(
        map(
            _map_lesson,
            queryset.values(
                "id",
                "title",
                "resources",
                "assignments",
                "description",
                "date_created",
                active=F("is_active"),
            ),
        )
    )


def _map_exam(item):
    item["assignments"] = item.pop("exam_assignments")
    return item


def serialize_exams(queryset):
    queryset = annotate_array_aggregate(
        queryset, exam_assignments="assignments__collection"
    )
    return list(
        map(
            _map_exam,
            queryset.values(
                "id",
                "title",
                "active",
                "question_sources",
                "data_model_version",
                "question_count",
                "learners_see_fixed_order",
                "seed",
                "date_created",
                "date_archived",
                "date_activated",
                "archive",
                "exam_assignments",
            ),
        )
    )


class ClassSummaryPermissions(permissions.BasePermission):
    """
    Allow only users with admin/coach permissions on the classroom.
    """

    def has_permission(self, request, view):
        classroom_id = view.kwargs.get("pk")
        allowed_roles = [role_kinds.ADMIN, role_kinds.COACH]

        try:
            return request.user.has_role_for(
                allowed_roles, Collection.objects.get(pk=classroom_id)
            )
        except (Collection.DoesNotExist, ValueError):
            return False


class ClassSummaryViewSet(viewsets.ViewSet):
    permission_classes = (permissions.IsAuthenticated, ClassSummaryPermissions)

    def retrieve(self, request, pk):
        classroom = get_object_or_404(auth_models.Classroom, id=pk)
        query_learners = FacilityUser.objects.filter(memberships__collection=classroom)
        query_lesson = Lesson.objects.filter(collection=pk)
        query_exams = Exam.objects.filter(collection=pk)
        lesson_data = serialize_lessons(query_lesson)
        exam_data = serialize_exams(query_exams)

        individual_learners_group_ids = AdHocGroup.objects.filter(
            parent=classroom
        ).values_list("id", flat=True)

        # filter classes out of exam assignments
        for exam in exam_data:
            exam["groups"] = [
                g
                for g in exam["assignments"]
                if g != pk and g not in individual_learners_group_ids
            ]

        # filter classes out of lesson assignments
        for lesson in lesson_data:
            lesson["groups"] = [
                g
                for g in lesson["assignments"]
                if g != pk and g not in individual_learners_group_ids
            ]

        all_node_ids = set()
        for lesson in lesson_data:
            all_node_ids |= set(lesson.get("node_ids"))
        for exam in exam_data:
            exam_node_ids = [
                question["exercise_id"] for question in exam.get("question_sources")
            ]
            all_node_ids |= set(exam_node_ids)

        # map node ids => content_ids so we can replace missing nodes, if another matching content_id node exists
        content_id_map = {
            resource["contentnode_id"]: resource["content_id"]
            for lesson in lesson_data
            for resource in (lesson.pop("resources") or [])
        }
        query_content = ContentNode.objects.filter_by_uuids(all_node_ids)
        # final list of available nodes
        list_of_ids = [node.id for node in query_content]
        # determine a new list of node_ids for each lesson, removing/replacing missing content items
        for lesson in lesson_data:
            node_ids = []
            for node_id in lesson["node_ids"]:
                # if resource exists, add to node_ids
                if node_id in list_of_ids:
                    node_ids.append(node_id)
                else:
                    # if resource does not exist, check if another resource with same content_id exists
                    nodes = ContentNode.objects.filter(
                        content_id=content_id_map[node_id]
                    )
                    if nodes:
                        node_ids.append(nodes[0].id)
            # point to new list of node ids
            lesson["node_ids"] = node_ids

        learners_data = serialize_users(query_learners)

        output = {
            "id": pk,
            "facility_id": classroom.parent.id,
            "name": classroom.name,
            "coaches": serialize_users(
                FacilityUser.objects.filter(
                    roles__collection=classroom, roles__kind=role_kinds.COACH
                )
            ),
            "learners": learners_data,
            "groups": serialize_groups(classroom.get_learner_groups()),
            "adhoclearners": serialize_groups(
                classroom.get_individual_learners_group()
            ),
            "exams": exam_data,
            "exam_learner_status": serialize_coach_assigned_quiz_status(query_exams),
            "content": list(
                query_content.values(
                    "content_id",
                    "title",
                    "kind",
                    "channel_id",
                    "options",
                    node_id=F("id"),
                )
            ),
            "content_learner_status": content_status_serializer(
                lesson_data, learners_data, classroom
            ),
            "lessons": lesson_data,
        }

        return Response(output)<|MERGE_RESOLUTION|>--- conflicted
+++ resolved
@@ -2,11 +2,9 @@
 from django.db.models import Exists
 from django.db.models import F
 from django.db.models import Max
+from django.db.models import OuterRef
 from django.db.models import Q
-<<<<<<< HEAD
 from django.db.models import Subquery
-=======
->>>>>>> bf2d14a4
 from django.db.utils import OperationalError
 from django.shortcuts import get_object_or_404
 from le_utils.constants import content_kinds
@@ -51,25 +49,10 @@
             ).values_list("id")[:1]
         ),
     )
+    queryset = annotate_response_summary(queryset)
     items = []
     statuses = queryset.annotate(
         last_activity=Max("attemptlogs__end_timestamp"),
-        num_correct=SQCount(
-            logger_models.AttemptLog.objects.filter(
-                masterylog=OuterRef("id"), correct=1
-            )
-            .order_by()
-            .values_list("item")
-            .distinct(),
-            field="item",
-        ),
-        num_answered=SQCount(
-            logger_models.AttemptLog.objects.filter(masterylog=OuterRef("id"))
-            .order_by()
-            .values_list("item")
-            .distinct(),
-            field="item",
-        ),
         previous_num_correct=SQCount(
             logger_models.AttemptLog.objects.filter(
                 masterylog=OuterRef("previous_masterylog"), correct=1
@@ -243,31 +226,11 @@
     return item
 
 
-<<<<<<< HEAD
 def serialize_coach_assigned_quiz_status(queryset):
     queryset = logger_models.MasteryLog.objects.filter(
         summarylog__content_id__in=queryset.values("id"),
     ).order_by()
     return list(map(_map_exam_status, _get_quiz_status(queryset)))
-=======
-def serialize_exam_status(queryset):
-    return list(
-        map(
-            _map_exam_status,
-            annotate_response_summary(queryset)
-            .annotate(last_activity=Max("attemptlogs__end_timestamp"))
-            .values(
-                "summarylog__content_id",
-                "complete",
-                "last_activity",
-                "num_correct",
-                "num_answered",
-                learner_id=F("user_id"),
-            )
-            .order_by(),
-        )
-    )
->>>>>>> bf2d14a4
 
 
 def serialize_groups(queryset):
