<template>

  <CoreBase
    :immersivePage="true"
    immersivePageIcon="arrow_back"
    :immersivePageRoute="toolbarRoute"
    :appBarTitle="coachStrings.$tr('manageResourcesAction')"
    :authorized="userIsAuthorized"
    authorizedRole="adminOrCoach"
  >
<<<<<<< HEAD
    <KPageContainer noPadding>
      <LessonContentPreviewPage
        :currentContentNode="currentContentNode"
        :isSelected="isSelected"
        :questions="preview.questions"
        :displaySelectOptions="Boolean(workingResources)"
        :completionData="preview.completionData"
        @addResource="handleAddResource"
        @removeResource="handleRemoveResource"
      />
    </KPageContainer>
=======
    <LessonContentPreviewPage
      :currentContentNode="currentContentNode"
      :isSelected="isSelected"
      :questions="preview.questions"
      :displaySelectOptions="showSelectOptions"
      :completionData="preview.completionData"
      @addResource="handleAddResource"
      @removeResource="handleRemoveResource"
    />
>>>>>>> 03054afc
  </CoreBase>

</template>


<script>

  import { mapState, mapActions } from 'vuex';
  import { crossComponentTranslator } from 'kolibri.utils.i18n';
  import LessonContentPreviewPage from '../plan/LessonContentPreviewPage';
  import Index from '../CoachIndex';
  import commonCoach from '../common';

  const indexStrings = crossComponentTranslator(Index);

  export default {
    name: 'PlanLessonSelectionContentPreview',
    components: {
      LessonContentPreviewPage,
    },
    mixins: [commonCoach],
    props: {
      // If set to true, will show the add/remove buttons.
      showSelectOptions: {
        type: Boolean,
        default: true,
      },
      // Override the toolbarRoute in vuex
      backRoute: {
        type: Object,
        required: false,
      },
    },
    computed: {
      toolbarRoute() {
        return (
          this.backRoute || {
            ...this.$store.state.toolbarRoute,
            query: this.$route.query,
          }
        );
      },
      ...mapState('lessonSummary', ['workingResources']),
      ...mapState('lessonSummary/resources', ['currentContentNode', 'preview']),
      isSelected() {
        if (this.workingResources && this.currentContentNode && this.currentContentNode.id) {
          return this.workingResources.includes(this.currentContentNode.id);
        }
        return false;
      },
    },
    beforeDestroy() {
      this.clearSnackbar();
    },
    methods: {
      ...mapActions(['createSnackbar', 'clearSnackbar']),
      ...mapActions('lessonSummary', ['addToResourceCache']),
      handleAddResource(content) {
        this.$store.commit('lessonSummary/ADD_TO_WORKING_RESOURCES', content.id);
        this.addToResourceCache({ node: content });
        this.createSnackbar(indexStrings.$tr('resourcesAddedSnackbarText', { count: 1 }));
      },
      handleRemoveResource(content) {
        this.$store.commit('lessonSummary/REMOVE_FROM_WORKING_RESOURCES', content.id);
        this.createSnackbar(indexStrings.$tr('resourcesRemovedSnackbarText', { count: 1 }));
      },
    },
    $trs: {},
  };

</script>


<style lang="scss" scoped></style><|MERGE_RESOLUTION|>--- conflicted
+++ resolved
@@ -8,29 +8,17 @@
     :authorized="userIsAuthorized"
     authorizedRole="adminOrCoach"
   >
-<<<<<<< HEAD
     <KPageContainer noPadding>
       <LessonContentPreviewPage
         :currentContentNode="currentContentNode"
         :isSelected="isSelected"
         :questions="preview.questions"
-        :displaySelectOptions="Boolean(workingResources)"
+        :displaySelectOptions="showSelectOptions"
         :completionData="preview.completionData"
         @addResource="handleAddResource"
         @removeResource="handleRemoveResource"
       />
     </KPageContainer>
-=======
-    <LessonContentPreviewPage
-      :currentContentNode="currentContentNode"
-      :isSelected="isSelected"
-      :questions="preview.questions"
-      :displaySelectOptions="showSelectOptions"
-      :completionData="preview.completionData"
-      @addResource="handleAddResource"
-      @removeResource="handleRemoveResource"
-    />
->>>>>>> 03054afc
   </CoreBase>
 
 </template>
