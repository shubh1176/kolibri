--- conflicted
+++ resolved
@@ -272,17 +272,14 @@
           this.$refs.titleField.focus();
         }
       },
-<<<<<<< HEAD
       // NOTE: These methods are not used inside the component, but may be called
       // from a parent component
-=======
       closeModal() {
         this.$emit('cancel');
       },
       /**
        * @public
        */
->>>>>>> 2dffb627
       handleSubmitFailure() {
         this.formIsSubmitted = false;
         this.showServerError = true;
