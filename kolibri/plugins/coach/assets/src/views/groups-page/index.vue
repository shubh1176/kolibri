--- conflicted
+++ resolved
@@ -1,26 +1,13 @@
 <template>
 
   <div>
-<<<<<<< HEAD
-    <div class="btn">
-      <k-button
-        :text="$tr('newGroup')"
-        :primary="true"
-        @click="openCreateGroupModal"
-      />
-    </div>
-=======
     <h1 class="header">{{ $tr('classGroups') }}</h1>
 
-    <icon-button
+    <k-button
       :text="$tr('newGroup')"
       :primary="true"
-      size="small"
       @click="openCreateGroupModal"
-    >
-      <mat-svg category="content" name="add" />
-    </icon-button>
->>>>>>> 76b8b10f
+    />
 
     <create-group-modal v-if="showCreateGroupModal"
       :groups="sortedGroups" />
