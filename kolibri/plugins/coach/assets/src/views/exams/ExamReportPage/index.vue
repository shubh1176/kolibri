<template>

  <div>
    <AssignmentSummary
      :kind="examKind"
      :title="exam.title"
      :active="exam.active"
      :recipients="exam.assignments"
      :groups="learnerGroups"
      @changeStatus="setExamsModal(AssignmentActions.CHANGE_STATUS)"
    >
      <KDropdownMenu
        slot="optionsDropdown"
        :text="$tr('options')"
        :options="actionOptions"
        appearance="raised-button"
        @select="setExamsModal($event.value)"
      />
    </AssignmentSummary>

    <h2>{{ $tr('examReport') }}</h2>

    <KCheckbox
      :label="$tr('viewByGroups')"
      :checked="viewByGroups"
      @change="viewByGroups = !viewByGroups"
      :disabled="viewByGroupsIsDisabled"
    />

    <template v-if="reportGroupings.length">
      <div
        v-for="(reportGrouping, i) in reportGroupings"
        :key="i"
      >
        <h3>
          {{ viewByGroups ? reportGrouping[0].group.name || $tr('ungrouped') : $tr('allLearners') }}
        </h3>
        <p class="average-score">{{ averageScoreText(reportGrouping) }}</p>

        <CoreTable>
          <caption class="visuallyhidden">{{ $tr('examReport') }}</caption>
          <thead slot="thead">
            <tr>
              <th class="core-table-icon-col"></th>
              <th class="core-table-main-col">{{ $tr('name') }}</th>
              <th>{{ $tr('progress') }}</th>
              <th>{{ $tr('score') }}</th>
              <th v-if="!viewByGroups">{{ $tr('group') }}</th>
            </tr>
          </thead>
          <tbody slot="tbody">
            <tr v-for="(examTaker, i) in reportGrouping" :key="i">
              <td class="core-table-icon-col">
                <ContentIcon :kind="USER" />
              </td>
              <td class="core-table-main-col">
                <KRouterLink
                  v-if="examTaker.progress !== undefined"
                  :text="examTaker.name"
                  :to="examDetailPageLink(examTaker.id)"
                />
                <span dir="auto" v-else>
                  {{ examTaker.name }}
                </span>
              </td>
              <td>
                {{ examTakerProgressText(examTaker) }}
              </td>
              <td>
<<<<<<< HEAD
                {{ examTakerScoreText(examTaker) }}
              </td>
              <td v-if="!viewByGroups">{{ examTaker.group.name || '–' }}</td>
=======
                {{
                  examTaker.score === undefined ?
                    '–' :
                    $tr('scorePercentage', { num: examTaker.score / exam.question_count })
                }}
              </td>

              <td v-if="!viewByGroups" dir="auto">
                {{ examTaker.group.name || '–' }}
              </td>
>>>>>>> 34405490
            </tr>
          </tbody>
        </CoreTable>
      </div>
    </template>

    <p v-else>{{ $tr('noExamData') }}</p>

    <ManageExamModals />
  </div>

</template>


<script>

  import { mapState, mapActions, mapGetters } from 'vuex';
  import samePageCheckGenerator from 'kolibri.utils.samePageCheckGenerator';
  import CoreTable from 'kolibri.coreVue.components.CoreTable';
  import ContentIcon from 'kolibri.coreVue.components.ContentIcon';
  import sumBy from 'lodash/sumBy';
  import orderBy from 'lodash/orderBy';
  import KRouterLink from 'kolibri.coreVue.components.KRouterLink';
  import { USER, ContentNodeKinds } from 'kolibri.coreVue.vuex.constants';
  import KDropdownMenu from 'kolibri.coreVue.components.KDropdownMenu';
  import KCheckbox from 'kolibri.coreVue.components.KCheckbox';
  import { PageNames } from '../../../constants';
  import { Modals as ExamModals } from '../../../constants/examConstants';
  import { AssignmentActions } from '../../../constants/assignmentsConstants';
  import AssignmentSummary from '../../assignments/AssignmentSummary';
  import ManageExamModals from './ManageExamModals';

  export default {
    name: 'ExamReportPage',
    metaInfo() {
      return {
        title: this.exam.title,
      };
    },
    components: {
      ContentIcon,
      CoreTable,
      KRouterLink,
      KDropdownMenu,
      AssignmentSummary,
      ManageExamModals,
      KCheckbox,
    },
    data() {
      return {
        viewByGroups: false,
        AssignmentActions,
        USER,
        examKind: ContentNodeKinds.EXAM,
      };
    },
    computed: {
      ...mapState(['classId', 'reportRefreshInterval']),
      ...mapState('examReport', ['examTakers', 'exam', 'learnerGroups']),
      ...mapGetters('examReport', ['learnerIsExamAssignee']),
      viewByGroupsIsDisabled() {
        return !this.learnerGroups.length || this.examAssignees.every(learner => !learner.group.id);
      },
      examAssignees() {
        return this.examTakers.filter(this.learnerIsExamAssignee);
      },
      reportGroupings() {
        let reportGroupings;
        if (this.viewByGroups) {
          reportGroupings = this.learnerGroups
            .map(group => this.examAssignees.filter(learner => learner.group.id === group.id))
            .filter(grouping => grouping.length !== 0);
          reportGroupings = orderBy(
            reportGroupings,
            [grouping => grouping[0].group.name.toUpperCase()],
            ['asc']
          );
          reportGroupings.push(this.examAssignees.filter(learner => !learner.group.id));
        } else {
          reportGroupings = [this.examAssignees];
        }
        return reportGroupings.filter(grouping => grouping.length !== 0);
      },
      actionOptions() {
        return [
          { label: this.$tr('previewExam'), value: ExamModals.PREVIEW_EXAM },
          { label: this.$tr('editDetails'), value: AssignmentActions.EDIT_DETAILS },
          { label: this.$tr('copyExamOptionLabel'), value: AssignmentActions.COPY },
          { label: this.$tr('delete'), value: AssignmentActions.DELETE },
        ];
      },
    },
    mounted() {
      this.intervalId = setInterval(this.refreshReportData, this.reportRefreshInterval);
    },
    beforeDestroy() {
      this.intervalId = clearInterval(this.intervalId);
    },
    methods: {
      ...mapActions('examReport', ['setExamsModal']),
      // The data needed to do a proper refresh. See showExamReportPage for details
      refreshReportData() {
        return this.$store.dispatch('examReport/setTableData', {
          examId: this.exam.id,
          classId: this.classId,
          isSamePage: samePageCheckGenerator(this.$store),
        });
      },
      examDetailPageLink(id) {
        return {
          name: PageNames.EXAM_REPORT_DETAIL_ROOT,
          params: {
            classId: this.classId,
            examId: this.exam.id,
            userId: id,
          },
        };
      },
      examTakerProgressText({ progress, closed }) {
        const { question_count } = this.exam;
        if (progress === question_count || closed) {
          return this.$tr('completed');
        } else if (progress !== undefined) {
          return this.$tr('remaining', { num: question_count - progress });
        } else {
          return this.$tr('notstarted');
        }
      },
      examTakerScoreText({ score }) {
        if (score === undefined) {
          return '–';
        }
        return this.$tr('scorePercentage', { num: score / this.exam.question_count });
      },
      averageScoreText(learners) {
        const examsInProgress = learners.filter(learner => learner.progress !== undefined);
        const totalScores = sumBy(examsInProgress, 'score');
        const averageScore = totalScores / examsInProgress.length / this.exam.question_count;
        return averageScore >= 0
          ? this.$tr('averageScore', { num: averageScore })
          : this.$tr('noAverageScore');
      },
    },
    $trs: {
      averageScore: 'Average score: {num, number, percent}',
      noAverageScore: 'Average score: –',
      examReport: 'Exam report',
      completed: 'Completed',
      remaining: '{ num, number } {num, plural, one {question} other {questions}} remaining',
      notstarted: 'Not started',
      name: 'Full Name',
      progress: 'Progress',
      score: 'Score',
      scorePercentage: '{num, number, percent}',
      group: 'Group',
      noExamData: 'No data to show.',
      options: 'Options',
      previewExam: 'Preview',
      editDetails: 'Edit details',
      copyExamOptionLabel: 'Copy exam',
      delete: 'Delete',
      viewByGroups: 'View by groups',
      allLearners: 'All learners',
      started: 'Started',
      ungrouped: 'Ungrouped',
    },
  };

</script>


<style lang="scss" scoped></style><|MERGE_RESOLUTION|>--- conflicted
+++ resolved
@@ -67,22 +67,9 @@
                 {{ examTakerProgressText(examTaker) }}
               </td>
               <td>
-<<<<<<< HEAD
                 {{ examTakerScoreText(examTaker) }}
               </td>
-              <td v-if="!viewByGroups">{{ examTaker.group.name || '–' }}</td>
-=======
-                {{
-                  examTaker.score === undefined ?
-                    '–' :
-                    $tr('scorePercentage', { num: examTaker.score / exam.question_count })
-                }}
-              </td>
-
-              <td v-if="!viewByGroups" dir="auto">
-                {{ examTaker.group.name || '–' }}
-              </td>
->>>>>>> 34405490
+              <td dir="auto" v-if="!viewByGroups">{{ examTaker.group.name || '–' }}</td>
             </tr>
           </tbody>
         </CoreTable>
