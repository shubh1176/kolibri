--- conflicted
+++ resolved
@@ -35,11 +35,7 @@
     <!-- Learner Group Selection Form -->
     <div v-else>
       <p>{{ $tr('destinationClassroomExplanation', { classroomName: selectedClassroomName }) }}</p>
-<<<<<<< HEAD
       <p>{{ $tr('lessonAssignmentQuestion') }}</p>
-=======
-      <p>{{ $tr('lessonVisibility') }}</p>
->>>>>>> e97174d8
       <form @submit.prevent="createLessonCopy">
         <recipient-selector
           v-model="selectedCollectionIds"
@@ -187,13 +183,8 @@
       cancel: 'Cancel',
       makeCopy: 'Copy',
       destinationClassroomExplanation: `This lesson will be copied to '{classroomName}'`,
-<<<<<<< HEAD
       lessonAssignmentQuestion: 'Who should this lesson be assigned to?',
-      copyOfLesson: 'Copy of {lessonName}',
-=======
-      lessonVisibilityQuestion: 'Who should this lesson be visible to in this class?',
       copyOfLesson: 'Copy of {lessonTitle}',
->>>>>>> e97174d8
       copiedLessonTo: `Copied lesson to '{classroomName}'`,
     },
   };
