<template>

  <tr>
    <td class="col-icon">
      <ui-icon
        icon="assignment"
        :ariaLabel="String(examActive)"
        :class="examActive ? 'icon-active' : 'icon-inactive'"
      />
      <span v-if="examActive" class="active-circle"></span>
    </td>

    <td class="col-title"><strong>{{ examTitle }}</strong></td>

<<<<<<< HEAD
    <td class="col-visibility"><strong>{{ visibilityString }}</strong> |
      <k-button
        :primary="false"
        appearance="flat"
        @click="emitChangeExamVisibility"
        :text="$tr('change')"
      />
    </td>

    <td class="col-action">
      <k-button
        v-if="examActive"
        :primary="true"
        appearance="flat"
        @click="emitDeactivateExam"
        :text="$tr('deactivate')"
      />

      <k-button
        v-else
        :primary="false"
        appearance="flat"
        @click="emitActivateExam"
        :text="$tr('activate')"
=======
    <td class="col-visibility">{{ visibilityString }}</td>

    <td class="col-action">
      <dropdown-menu
        :name="$tr('options')"
        :options="actionOptions"
        @select="handleSelection"
>>>>>>> 6ed84514
      />
    </td>
  </tr>

</template>


<script>

  import kButton from 'kolibri.coreVue.components.kButton';
  import uiIcon from 'keen-ui/src/UiIcon';
  import dropdownMenu from 'kolibri.coreVue.components.dropdownMenu';

  export default {
    name: 'examRow',
    $trs: {
      change: 'Change',
      activate: 'Activate',
      deactivate: 'Deactivate',
      previewExam: 'Preview exam',
      changeVisibility: 'Change visibility',
      viewReport: 'View report',
      rename: 'Rename',
      delete: 'Delete',
      entireClass: 'Entire class',
      groups: '{count, number, integer} {count, plural, one {Group} other {Groups}}',
      nobody: 'Nobody',
      options: 'Options',
    },
    components: {
      uiIcon,
      dropdownMenu,
      kButton,
    },
    props: {
      examId: {
        type: String,
        required: true,
      },
      examTitle: {
        type: String,
        required: true,
      },
      examActive: {
        type: Boolean,
        required: true,
      },
      examVisibility: {
        type: Object,
        required: true,
      },
    },
    computed: {
      visibilityString() {
        if (this.examVisibility.class) {
          return this.$tr('entireClass');
        } else if (this.examVisibility.groups.length) {
          return this.$tr('groups', { count: this.examVisibility.groups.length });
        }
        return this.$tr('nobody');
      },
      actionOptions() {
        return [
          { label: this.examActive ? this.$tr('deactivate') : this.$tr('activate') },
          { label: this.$tr('previewExam') },
          { label: this.$tr('changeVisibility') },
          { label: this.$tr('viewReport') },
          { label: this.$tr('rename') },
          { label: this.$tr('delete') },
        ];
      },
    },
    methods: {
      emitActivateExam() {
        this.$emit('activateExam', this.examId);
      },
      emitDeactivateExam() {
        this.$emit('deactivateExam', this.examId);
      },
      emitPreviewExam() {
        this.$emit('previewExam', this.examId);
      },
      emitChangeExamVisibility() {
        this.$emit('changeExamVisibility', this.examId);
      },
      emitViewReport() {
        this.$emit('viewReport');
      },
      emitRenameExam() {
        this.$emit('renameExam', this.examId);
      },
      emitDeleteExam() {
        this.$emit('deleteExam', this.examId);
      },
      handleSelection(optionSelected) {
        const action = optionSelected.label;
        if (action === this.$tr('activate')) {
          this.emitActivateExam();
        } else if (action === this.$tr('deactivate')) {
          this.emitDeactivateExam();
        } else if (action === this.$tr('previewExam')) {
          this.emitPreviewExam();
        } else if (action === this.$tr('changeVisibility')) {
          this.emitChangeExamVisibility();
        } else if (action === this.$tr('viewReport')) {
          this.emitViewReport();
        } else if (action === this.$tr('rename')) {
          this.emitRenameExam();
        } else if (action === this.$tr('delete')) {
          this.emitDeleteExam();
        }
      },
    },
  };

</script>


<style lang="stylus" scoped>

  @require '~kolibri.styles.definitions'

  .col-icon
    width: 40px

  .icon-active
    color: $core-action-normal

  .icon-inactive
    color: $core-text-annotation

  .col-visibility, .col-action
    text-align: left

  .active-circle
    display: inline-block
    margin-left: -5px
    vertical-align: bottom
    height: 10px
    width: 10px
    border-radius: 50%
    background-color: $core-status-correct

</style><|MERGE_RESOLUTION|>--- conflicted
+++ resolved
@@ -12,32 +12,6 @@
 
     <td class="col-title"><strong>{{ examTitle }}</strong></td>
 
-<<<<<<< HEAD
-    <td class="col-visibility"><strong>{{ visibilityString }}</strong> |
-      <k-button
-        :primary="false"
-        appearance="flat"
-        @click="emitChangeExamVisibility"
-        :text="$tr('change')"
-      />
-    </td>
-
-    <td class="col-action">
-      <k-button
-        v-if="examActive"
-        :primary="true"
-        appearance="flat"
-        @click="emitDeactivateExam"
-        :text="$tr('deactivate')"
-      />
-
-      <k-button
-        v-else
-        :primary="false"
-        appearance="flat"
-        @click="emitActivateExam"
-        :text="$tr('activate')"
-=======
     <td class="col-visibility">{{ visibilityString }}</td>
 
     <td class="col-action">
@@ -45,7 +19,6 @@
         :name="$tr('options')"
         :options="actionOptions"
         @select="handleSelection"
->>>>>>> 6ed84514
       />
     </td>
   </tr>
