--- conflicted
+++ resolved
@@ -10,11 +10,9 @@
       />
       {{ pageState.contentScopeSummary.title }}
     </h1>
-<<<<<<< HEAD
+
     <report-subheading />
-=======
-    <report-subheading />   
->>>>>>> 423a965e
+
     <report-table v-if="standardDataTable.length">
       <thead slot="thead">
         <tr>
