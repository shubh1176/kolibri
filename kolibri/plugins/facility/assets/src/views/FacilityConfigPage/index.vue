<template>

  <KPageContainer>

    <div class="mb">
      <h1>{{ $tr('pageHeader') }}</h1>
      <p>
        {{ $tr('pageDescription') }}
        <KExternalLink
          v-if="isSuperuser && deviceSettingsUrl"
          :text="$tr('deviceSettings')"
          :href="deviceSettingsUrl"
        />
      </p>
    </div>

    <template v-if="settings !== null">
      <div class="mb">
        <h2>{{ coreString('facilityLabel') }}</h2>
        <p class="current-facility-name">
          {{ coreString('facilityNameWithId', { facilityName: facilityName, id: lastPartId }) }}
          <KButton
            appearance="basic-link"
            :text="coreString('editAction')"
            name="edit-facilityname"
            @click="showEditFacilityModal = true"
          />

        </p>
      </div>

      <div class="mb">
        <div class="settings">
          <template v-for="setting in settingsList">
            <template
              v-if="
                setting !== 'learner_can_edit_password' &&
                  setting !== 'learner_can_login_with_no_password'
              "
            >
              <KCheckbox
                :key="setting"
                :label="$tr(camelCase(setting))"
                :checked="settings[setting]"
                @change="toggleSetting(setting)"
              />
            </template>
            <template v-else-if="setting === 'learner_can_login_with_no_password'">
              <KCheckbox
                :key="setting"
                :label="$tr('learnerNeedPasswordToLogin')"
                :checked="!settings['learner_can_login_with_no_password']"
                @change="toggleLearnerLoginPassword()"
              />
              <KCheckbox
                :key="setting + 'learner_can_edit_password'"
                :disabled="enableChangePassword"
                :label="$tr('learnerCanEditPassword')"
                :checked="!settings['learner_can_login_with_no_password']
                  && settings['learner_can_edit_password']"
                class="checkbox-password"
                @change="toggleSetting('learner_can_edit_password')"
              />
            </template>
          </template>
        </div>

        <div>
          <KButtonGroup style="margin-top: 8px;">
            <KButton
              :primary="false"
              appearance="raised-button"
              :text="$tr('resetToDefaultSettings')"

              name="reset-settings"
              @click="showModal = true"
            />

            <KButton
              :primary="true"
              appearance="raised-button"
              :text="coreString('saveChangesAction')"
              name="save-settings"

              :disabled="!settingsHaveChanged"
              @click="saveConfig()"
            />
          </KButtonGroup>
        </div>
      </div>
    </template>

    <ConfirmResetModal
      v-if="showModal"
      id="confirm-reset"
      @submit="resetToDefaultSettings"
      @cancel="showModal = false"
    />
    <EditFacilityNameModal
      v-if="showEditFacilityModal"
      id="edit-facility"
      :facilityName="facilityName"
      @submit="sendFacilityName"
      @cancel="showEditFacilityModal = false"
    />
  </KPageContainer>

</template>


<script>

  import { crossComponentTranslator } from 'kolibri.utils.i18n';
  import { mapActions, mapGetters, mapState } from 'vuex';
  import camelCase from 'lodash/camelCase';
  import isEqual from 'lodash/isEqual';
  import commonCoreStrings from 'kolibri.coreVue.mixins.commonCoreStrings';
  import urls from 'kolibri.urls';
  import ConfirmResetModal from './ConfirmResetModal';
  import EditFacilityNameModal from './EditFacilityNameModal';
  // TODO: Notification component is empty and should be removed on 0.15 version
  import Notifications from './ConfigPageNotifications';

  // See FacilityDataset in core.auth.models for details
  const settingsList = [
    'learner_can_edit_username',
    'learner_can_edit_password',
    'learner_can_edit_name',
    'learner_can_sign_up',
    'learner_can_login_with_no_password',
    'show_download_button_in_learn',
  ];

  export default {
    name: 'FacilityConfigPage',
    metaInfo() {
      return {
        title: this.$tr('documentTitle'),
      };
    },
    components: {
      ConfirmResetModal,
      EditFacilityNameModal,
    },
    mixins: [commonCoreStrings],
    data() {
      return {
        showModal: false,
        showEditFacilityModal: false,
        settingsCopy: {},
      };
    },
    computed: {
      ...mapState('facilityConfig', [
        'facilityName',
        'facilityId',
        'settings',
        'facilityNameSaved',
        'facilityNameError',
      ]),
      ...mapGetters(['isSuperuser']),
      settingsList: () => settingsList,
      settingsHaveChanged() {
        return !isEqual(this.settings, this.settingsCopy);
      },
      deviceSettingsUrl() {
        const getUrl = urls['kolibri:kolibri.plugins.device:device_management'];
        if (getUrl) {
          return getUrl() + '#/settings';
        }
        return null;
      },
      lastPartId() {
        return this.facilityId.slice(0, 4);
      },
      enableChangePassword() {
        return this.settings['learner_can_login_with_no_password'];
      },
      NotificationsStrings() {
        return crossComponentTranslator(Notifications);
      },
    },
    watch: {
      facilityNameSaved(val) {
        if (val) {
          this.createSnackbar(this.coreString('changesSavedNotification'));
          this.$store.commit('facilityConfig/RESET_FACILITY_NAME_STATES');
        }
      },
      facilityNameError(val) {
        if (val) {
          this.createSnackbar(this.coreString('changesNotSavedNotification'));
          this.$store.commit('facilityConfig/RESET_FACILITY_NAME_STATES');
        }
      },
    },
    mounted() {
      this.copySettings();
    },
    methods: {
      camelCase,
      ...mapActions('facilityConfig', ['saveFacilityName']),
      ...mapActions(['createSnackbar']),
      toggleSetting(settingName) {
        this.$store.commit('facilityConfig/CONFIG_PAGE_MODIFY_SETTING', {
          name: settingName,
          value: !this.settings[settingName],
        });
      },
<<<<<<< HEAD

=======
>>>>>>> 1d4a1d27
      toggleLearnerLoginPassword() {
        this.toggleSetting('learner_can_login_with_no_password');
        if (
          this.settings['learner_can_edit_password'] &&
          !this.settings['learner_can_login_with_no_password']
        ) {
          this.toggleSetting('learner_can_edit_password');
        }
      },
<<<<<<< HEAD
      dismissNotification() {
        this.$store.commit('facilityConfig/CONFIG_PAGE_NOTIFY', null);
=======
      updateSettings(action) {
        this.$store
          .dispatch(action)
          .then(() => {
            // eslint-disable-next-line kolibri/vue-no-undefined-string-uses
            this.createSnackbar(this.NotificationsStrings.$tr('saveSuccess'));
            this.copySettings();
          })
          .catch(() => {
            // eslint-disable-next-line kolibri/vue-no-undefined-string-uses
            this.createSnackbar(this.NotificationsStrings.$tr('saveFailure'));
            this.$store.commit('facilityConfig/CONFIG_PAGE_UNDO_SETTINGS_CHANGE');
          });
>>>>>>> 1d4a1d27
      },
      resetToDefaultSettings() {
        this.showModal = false;
        this.updateSettings('facilityConfig/resetFacilityConfig');
      },
      sendFacilityName(name) {
        this.showEditFacilityModal = false;
        if (name != this.facilityName) this.saveFacilityName({ name: name, id: this.facilityId });
      },
      saveConfig() {
        this.updateSettings('facilityConfig/saveFacilityConfig');
      },
      copySettings() {
        this.settingsCopy = Object.assign({}, this.settings);
      },
    },
    $trs: {
      // These are not going to be picked up by the linter because snake cased versions
      // are used to get the keys to these strings.
      /* eslint-disable kolibri/vue-no-unused-translations */
      learnerCanEditName: 'Allow learners to edit their full name',
      learnerCanEditPassword: 'Allow learners to edit their password when signed in',
      learnerCanEditUsername: 'Allow learners to edit their username',
      learnerCanSignUp: 'Allow learners to create accounts',
      learnerCanLoginWithNoPassword: 'Allow learners to sign in with no password',
      learnerNeedPasswordToLogin: 'Require password for learners',
      showDownloadButtonInLearn: "Show 'download' button with resources",
      allowGuestAccess: 'Allow users to access resources without signing in',
      /* eslint-enable kolibri/vue-no-unused-translations */
      pageDescription: {
        message: 'Configure facility settings here.',
        context: '\nInterpret as "[You can] configure facility settings here"',
      },
      deviceSettings: 'You can also configure device settings',
      pageHeader: 'Facility settings',
      resetToDefaultSettings: 'Reset to defaults',
      documentTitle: 'Configure Facility',
    },
  };

</script>


<style lang="scss" scoped>

  .mb {
    margin-bottom: 2rem;
  }

  .settings > label {
    margin-bottom: 2rem;
    font-weight: bold;
    cursor: pointer;
  }

  .checkbox-password {
    margin-left: 24px;
  }

</style><|MERGE_RESOLUTION|>--- conflicted
+++ resolved
@@ -207,10 +207,6 @@
           value: !this.settings[settingName],
         });
       },
-<<<<<<< HEAD
-
-=======
->>>>>>> 1d4a1d27
       toggleLearnerLoginPassword() {
         this.toggleSetting('learner_can_login_with_no_password');
         if (
@@ -220,10 +216,6 @@
           this.toggleSetting('learner_can_edit_password');
         }
       },
-<<<<<<< HEAD
-      dismissNotification() {
-        this.$store.commit('facilityConfig/CONFIG_PAGE_NOTIFY', null);
-=======
       updateSettings(action) {
         this.$store
           .dispatch(action)
@@ -237,7 +229,6 @@
             this.createSnackbar(this.NotificationsStrings.$tr('saveFailure'));
             this.$store.commit('facilityConfig/CONFIG_PAGE_UNDO_SETTINGS_CHANGE');
           });
->>>>>>> 1d4a1d27
       },
       resetToDefaultSettings() {
         this.showModal = false;
