--- conflicted
+++ resolved
@@ -6,11 +6,8 @@
     <ClassEnrollForm
       :facilityUsers="facilityUsers"
       :classUsers="classUsers"
-<<<<<<< HEAD
+      :disabled="formIsDisabled"
       pageType="learners"
-=======
-      :disabled="formIsDisabled"
->>>>>>> 3e53f7b0
       @submit="enrollLearners"
     />
   </KPageContainer>
