--- conflicted
+++ resolved
@@ -62,12 +62,6 @@
       exploreRoot() {
         return { name: PageNames.EXPLORE_ROOT };
       },
-<<<<<<< HEAD
-    },
-    computed: {
-      rootLink() {
-        return { name: PageNames.EXPLORE_CHANNEL };
-=======
       parentLink() {
         let bread;
         let id;
@@ -94,7 +88,6 @@
           }
         }
         return { name: PageNames.EXPLORE_ROOT };
->>>>>>> 8528d698
       },
     },
     methods: {
