<template>

  <core-base>
    <side-nav class='nav'></side-nav>
    <div class='main'>
      <search-button class='search-btn'></search-button>

      <error-page v-show='error'></error-page>

      <main role="main" class="page-content" v-if='!loading'>
        <explore-page v-if='showExplorePage'></explore-page>
        <content-page v-if='showContentPage'></content-page>
        <learn-page v-if='showLearnPage'></learn-page>
        <scratchpad-page v-if='showScratchpadPage'></scratchpad-page>
      </main>

      <div class='search-pane' v-show='searchOpen' transition='search-slide'>
        <div class='search-shadow'>
          <search-widget
            :show-topics="exploreMode">
          </search-widget>
        </div>
      </div>

    </div>

    <!-- this is not used, but necessary for vue-router to function -->
    <router-view></router-view>

  </core-base>

</template>


<script>

  const constants = require('../state/constants');
  const PageNames = constants.PageNames;
  const PageModes = constants.PageModes;
  const getters = require('../state/getters');
  const store = require('../state/store');

  module.exports = {
    components: {
      'core-base': require('core-base'),
      'side-nav': require('./side-nav'),
      'search-widget': require('./search-widget'),
      'search-button': require('./search-widget/search-button'),
      'explore-page': require('./explore-page'),
      'content-page': require('./content-page'),
      'learn-page': require('./learn-page'),
      'scratchpad-page': require('./scratchpad-page'),
      'error-page': require('./error-page'),
    },
    computed: {
      showExplorePage() {
        return this.pageName === PageNames.EXPLORE_ROOT || this.pageName === PageNames.EXPLORE_TOPIC;
      },
      showContentPage() {
        return this.pageName === PageNames.EXPLORE_CONTENT ||
          this.pageName === PageNames.LEARN_CONTENT;
      },
      showLearnPage() {
        return this.pageName === PageNames.LEARN_ROOT;
      },
      showScratchpadPage() {
        return this.pageName === PageNames.SCRATCHPAD;
      },
      exploreMode() {
        return this.pageMode === PageModes.EXPLORE;
      },
    },
    vuex: {
      getters: {
        pageMode: getters.pageMode,
        pageName: state => state.pageName,
        searchOpen: state => state.searchOpen,
        loading: state => state.loading,
        error: state => state.error,
      },
    },
    store, // make this and all child components aware of the store
  };

</script>


<style lang="stylus" scoped>

  @require '~core-theme.styl'
  @require 'learn.styl'

  .main
    position: fixed // must be fixed for ie10
    overflow-y: scroll
    height: 100%
    width: 100%
    padding-left: $left-margin
    padding-right: $right-margin
    padding-bottom: 50px
<<<<<<< HEAD
    @media screen and (orientation: portrait)
      padding-left: $left-margin - 20px
=======
    @media screen and (max-width: $portrait-breakpoint)
      padding-left: $card-gutter * 2
      padding-right: $card-gutter
      padding-bottom: 100px
>>>>>>> 2609547c

  .search-btn
    position: fixed
    top: 1rem
    right: 2rem
    z-index: 1
    @media screen and (max-width: $portrait-breakpoint)
      right: 1rem

  .search-pane
    background-color: $core-bg-canvas
    overflow-y: scroll
    position: fixed
    top: 0
    left: 0
    height: 100%
    width: 100%
    padding-left: $left-margin
    @media screen and (max-width: $portrait-breakpoint)
      padding-left: 0
      margin-left: $card-gutter

  .search-shadow
    padding-right: $right-margin
    box-shadow: 0 0 6px #ddd
    min-height: 100%

  .search-slide-transition
    transition: transform $core-time ease-out

  .search-slide-enter, .search-slide-leave
    transform: translateX(100vw)

  .page-content
    margin: auto
    padding-right: $card-gutter // visible right-margin in line with grid
    width-auto-adjust()

</style>


<style lang="stylus">

  /* WARNING - unscoped styles.
   * control all scrolling from vue.  */
  html
    overflow: hidden

</style><|MERGE_RESOLUTION|>--- conflicted
+++ resolved
@@ -98,15 +98,10 @@
     padding-left: $left-margin
     padding-right: $right-margin
     padding-bottom: 50px
-<<<<<<< HEAD
-    @media screen and (orientation: portrait)
-      padding-left: $left-margin - 20px
-=======
     @media screen and (max-width: $portrait-breakpoint)
       padding-left: $card-gutter * 2
       padding-right: $card-gutter
       padding-bottom: 100px
->>>>>>> 2609547c
 
   .search-btn
     position: fixed
