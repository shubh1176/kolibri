--- conflicted
+++ resolved
@@ -1,28 +1,6 @@
 <template>
 
   <div>
-
-<<<<<<< HEAD
-    <page-header>
-      <breadcrumbs
-        v-if="pageMode === $options.PageModes.EXPLORE"
-        slot='extra-nav'
-        :rootid='rootTopicId'
-        :crumbs='breadcrumbs'>
-      </breadcrumbs>
-      <a v-else slot='extra-nav' v-link="{ name: $options.PageNames.LEARN_CHANNEL }">
-        <span id="little-arrow">←</span> {{ $tr('learn') }}
-      </a>
-=======
-    <page-header :title='title'>
-      <content-icon
-        slot='icon'
-        :ispageicon="true"
-        :size="25"
-        :kind="kind"
-        :progress="progress">
-      </content-icon>
-    </page-header>
 
     <page-header :title='title'>
       <content-icon
@@ -32,7 +10,6 @@
         :kind="kind"
         :progress="progress">
       </content-icon>
->>>>>>> 9968a988
     </page-header>
 
     <div class="content-container" v-show='!searchOpen'>
@@ -77,7 +54,6 @@
   module.exports = {
     $trNameSpace: 'learnContent',
     $trs: {
-      learn: 'Learn',
       recommended: 'Recommended',
     },
     computed: {
