--- conflicted
+++ resolved
@@ -26,38 +26,26 @@
 
 // User-agnostic recommendations
 function _getPopular() {
-<<<<<<< HEAD
-  return ContentNodeResource.getCollection({ popular: 'true', by_role: true }).fetch();
-=======
-  return ContentNodeSlimResource.getCollection({ popular: 'true' }).fetch();
->>>>>>> 8c5c3b9e
+  return ContentNodeSlimResource.getCollection({ popular: 'true', by_role: true }).fetch();
 }
 
 // User-specific recommendations
 function _getNextSteps(state) {
   if (isUserLoggedIn(state)) {
-<<<<<<< HEAD
-    return ContentNodeResource.getCollection({
+    return ContentNodeSlimResource.getCollection({
       next_steps: currentUserId(state),
       by_role: true,
     }).fetch();
-=======
-    return ContentNodeSlimResource.getCollection({ next_steps: currentUserId(state) }).fetch();
->>>>>>> 8c5c3b9e
   }
   return Promise.resolve([]);
 }
 
 function _getResume(state) {
   if (isUserLoggedIn(state)) {
-<<<<<<< HEAD
-    return ContentNodeResource.getCollection({
+    return ContentNodeSlimResource.getCollection({
       resume: currentUserId(state),
       by_role: true,
     }).fetch();
-=======
-    return ContentNodeSlimResource.getCollection({ resume: currentUserId(state) }).fetch();
->>>>>>> 8c5c3b9e
   }
   return Promise.resolve([]);
 }
@@ -132,8 +120,6 @@
       };
 
       store.dispatch('SET_PAGE_STATE', pageState);
-<<<<<<< HEAD
-=======
 
       // Only load contentnodes progress if the user is logged in
       if (isUserLoggedIn(store.state)) {
@@ -148,7 +134,6 @@
         }
       }
 
->>>>>>> 8c5c3b9e
       store.dispatch('CORE_SET_PAGE_LOADING', false);
       store.dispatch('CORE_SET_ERROR', null);
       store.dispatch('SET_PAGE_NAME', PageNames.RECOMMENDED);
