import {
  ContentNodeResource,
  ContentNodeProgressResource,
  SessionResource,
  UserExamResource,
  ExamLogResource,
  ExamAttemptLogResource,
} from 'kolibri.resources';

import { PageNames } from '../constants';

import * as coreActions from 'kolibri.coreVue.vuex.actions';
import ConditionalPromise from 'kolibri.lib.conditionalPromise';
import { samePageCheckGenerator } from 'kolibri.coreVue.vuex.actions';
import * as coreGetters from 'kolibri.coreVue.vuex.getters';
import * as CoreConstants from 'kolibri.coreVue.vuex.constants';
import router from 'kolibri.coreVue.router';
import seededShuffle from 'kolibri.lib.seededshuffle';
import { createQuestionList, selectQuestionFromExercise } from 'kolibri.utils.exams';
import { assessmentMetaDataState } from 'kolibri.coreVue.vuex.mappers';
import { now } from 'kolibri.utils.serverClock';
import uniqBy from 'lodash/uniqBy';
import prepareLearnApp from './prepareLearnApp';

/**
 * Vuex State Mappers
 *
 * The methods below help map data from
 * the API to state in the Vuex store
 */

function _crumbState(ancestors) {
  // skip the root node
  return ancestors.slice(1).map(ancestor => ({
    id: ancestor.pk,
    title: ancestor.title,
  }));
}

function validateProgress(data) {
  if (!data.progress_fraction) {
    return 0.0;
  } else if (data.progress_fraction > 1.0) {
    return 1.0;
  }
  return data.progress_fraction;
}

function _topicState(data, ancestors = []) {
  const progress = validateProgress(data);
  const thumbnail = data.files.find(file => file.thumbnail && file.available) || {};
  const state = {
    id: data.pk,
    title: data.title,
    description: data.description,
    thumbnail: thumbnail.storage_url,
    breadcrumbs: _crumbState(ancestors),
    parent: data.parent,
    kind: data.kind,
    progress,
  };
  return state;
}

function _contentState(data, nextContent, ancestors = []) {
  const progress = validateProgress(data);
  const thumbnail = data.files.find(file => file.thumbnail && file.available) || {};
  const state = {
    id: data.pk,
    title: data.title,
    kind: data.kind,
    description: data.description,
    thumbnail: thumbnail.storage_url,
    available: data.available,
    files: data.files,
    progress,
    breadcrumbs: _crumbState(ancestors),
    content_id: data.content_id,
    next_content: nextContent,
    author: data.author,
    license: data.license,
    license_description: data.license_description,
    license_owner: data.license_owner,
    parent: data.parent,
  };
  Object.assign(state, assessmentMetaDataState(data));
  return state;
}

function _collectionState(data) {
  return data.map(item => {
    if (item.kind === CoreConstants.ContentNodeKinds.TOPIC) {
      return _topicState(item);
    }
    return _contentState(item);
  });
}

function _examState(data) {
  const state = {
    id: data.id,
    title: data.title,
    channelId: data.channel_id,
    active: data.active,
    archive: data.archive,
    closed: data.closed,
    answerCount: data.answer_count,
    questionCount: data.question_count,
    score: data.score,
  };
  return state;
}

function _examLoggingState(data) {
  const state = {
    id: data.id,
    closed: data.closed,
  };
  return state;
}

/**
 * Cache utility functions
 *
 * These methods are used to manipulate client side cache to reduce requests
 */

function updateContentNodeProgress(channelId, contentId, progressFraction) {
  /*
   * Update the progress_fraction directly on the model object, so as to prevent having
   * to cache bust the model (and hence the entire collection), because some progress was
   * made on this ContentNode.
   */
  const model = ContentNodeResource.getModel(contentId, {
    channel_id: channelId,
  });
  model.set({ progress_fraction: progressFraction });
}

/**
 * Actions
 *
 * These methods are used to update client-side state
 */

function redirectToExploreChannel(store) {
  store.dispatch('CORE_SET_PAGE_LOADING', true);
  store.dispatch('SET_PAGE_NAME', PageNames.EXPLORE_ROOT);

  coreActions.setChannelInfo(store).then(
    () => {
      const currentChannel = coreGetters.getCurrentChannelObject(store.state);
      if (currentChannel) {
        router.getInstance().replace({
          name: PageNames.EXPLORE_CHANNEL,
          params: { channel_id: currentChannel.id },
        });
      } else {
        router.getInstance().replace({ name: PageNames.CONTENT_UNAVAILABLE });
      }
    },
    error => {
      coreActions.handleApiError(store, error);
    }
  );
}

function redirectToLearnChannel(store) {
  store.dispatch('CORE_SET_PAGE_LOADING', true);
  store.dispatch('SET_PAGE_NAME', PageNames.LEARN_ROOT);

  coreActions.setChannelInfo(store).then(
    () => {
      const currentChannel = coreGetters.getCurrentChannelObject(store.state);
      if (currentChannel) {
        router.getInstance().replace({
          name: PageNames.LEARN_CHANNEL,
          params: { channel_id: currentChannel.id },
        });
      } else {
        router.getInstance().replace({ name: PageNames.CONTENT_UNAVAILABLE });
      }
    },
    error => {
      coreActions.handleApiError(store, error);
    }
  );
}

function showExploreTopic(store, channelId, id, isRoot = false) {
  store.dispatch('CORE_SET_PAGE_LOADING', true);
  if (isRoot) {
    store.dispatch('SET_PAGE_NAME', PageNames.EXPLORE_CHANNEL);
  } else {
    store.dispatch('SET_PAGE_NAME', PageNames.EXPLORE_TOPIC);
  }

  const channelPayload = { channel_id: channelId };
  const topicPromise = ContentNodeResource.getModel(id, channelPayload).fetch();
  const childrenPromise = ContentNodeResource.getCollection(channelPayload, {
    parent: id,
  }).fetch();
  const channelsPromise = coreActions.setChannelInfo(store, channelId);
  const ancestorsPromise = ContentNodeResource.fetchAncestors(id, channelPayload);
  ConditionalPromise.all([topicPromise, childrenPromise, ancestorsPromise, channelsPromise]).only(
    samePageCheckGenerator(store),
    ([topic, children, ancestors]) => {
      const currentChannel = coreGetters.getCurrentChannelObject(store.state);
      if (!currentChannel) {
        router.replace({ name: PageNames.CONTENT_UNAVAILABLE });
        return;
      }
      const pageState = {};
      pageState.topic = _topicState(topic, ancestors);
      const collection = _collectionState(children);
      pageState.contents = collection;
      store.dispatch('SET_PAGE_STATE', pageState);
      // Topics are expensive to compute progress for, so we lazily load progress for them.
      const subtopicIds = collection
        .filter(item => item.kind === CoreConstants.ContentNodeKinds.TOPIC)
        .map(subtopic => subtopic.id);
      if (subtopicIds.length) {
        const topicProgressPromise = ContentNodeProgressResource.getCollection(channelPayload, {
          ids: subtopicIds,
        }).fetch();
        topicProgressPromise.then(progressArray => {
          store.dispatch('SET_TOPIC_PROGRESS', progressArray);
        });
      }
      store.dispatch('CORE_SET_PAGE_LOADING', false);
      store.dispatch('CORE_SET_ERROR', null);
      if (isRoot) {
        store.dispatch('CORE_SET_TITLE', `Topics - ${currentChannel.title}`);
      } else {
        store.dispatch('CORE_SET_TITLE', `${pageState.topic.title} - ${currentChannel.title}`);
      }
    },
    error => {
      coreActions.handleApiError(store, error);
    }
  );
}

function showExploreChannel(store, channelId) {
  store.dispatch('CORE_SET_PAGE_LOADING', true);
  store.dispatch('SET_PAGE_NAME', PageNames.EXPLORE_CHANNEL);

  coreActions.setChannelInfo(store, channelId).then(() => {
    const currentChannel = coreGetters.getCurrentChannelObject(store.state);
    if (!currentChannel) {
      router.replace({ name: PageNames.CONTENT_UNAVAILABLE });
      return;
    }
    showExploreTopic(store, channelId, currentChannel.root_id, true);
  });
}

function showExploreContent(store, channelId, id) {
  store.dispatch('SET_EMPTY_LOGGING_STATE');
  store.dispatch('CORE_SET_PAGE_LOADING', true);
  store.dispatch('SET_PAGE_NAME', PageNames.EXPLORE_CONTENT);

  const contentPromise = ContentNodeResource.getModel(id, {
    channel_id: channelId,
  }).fetch();
  const nextContentPromise = ContentNodeResource.fetchNextContent(id, {
    channel_id: channelId,
  });
  const channelsPromise = coreActions.setChannelInfo(store, channelId);
  const ancestorsPromise = ContentNodeResource.fetchAncestors(id, {
    channel_id: channelId,
  });
  ConditionalPromise.all([
    contentPromise,
    channelsPromise,
    nextContentPromise,
    ancestorsPromise,
  ]).only(
    samePageCheckGenerator(store),
    ([content, channels, nextContent, ancestors]) => {
      const currentChannel = coreGetters.getCurrentChannelObject(store.state);
      if (!currentChannel) {
        router.replace({ name: PageNames.CONTENT_UNAVAILABLE });
        return;
      }
      const pageState = {
        content: _contentState(content, nextContent, ancestors),
      };
      store.dispatch('SET_PAGE_STATE', pageState);
      store.dispatch('CORE_SET_PAGE_LOADING', false);
      store.dispatch('CORE_SET_ERROR', null);
      store.dispatch('CORE_SET_TITLE', `${pageState.content.title} - ${currentChannel.title}`);
    },
    error => {
      coreActions.handleApiError(store, error);
    }
  );
}

function showLearnChannel(store, channelId, cursor) {
  // Special case for when only the page number changes:
  // Don't set the 'page loading' boolean, to prevent flash and loss of keyboard focus.
  const state = store.state;
  if (
    state.pageName !== PageNames.LEARN_CHANNEL ||
    coreGetters.getCurrentChannelId(state) !== channelId
  ) {
    store.dispatch('CORE_SET_PAGE_LOADING', true);
  }
  store.dispatch('SET_PAGE_NAME', PageNames.LEARN_CHANNEL);

  const sessionPromise = SessionResource.getModel('current').fetch();
  const channelsPromise = coreActions.setChannelInfo(store, channelId);
  ConditionalPromise.all([sessionPromise, channelsPromise]).only(
    samePageCheckGenerator(store),
    ([session]) => {
      if (!coreGetters.getCurrentChannelObject(store.state)) {
        router.replace({ name: PageNames.CONTENT_UNAVAILABLE });
        return;
      }
      const isFacilityUser = coreGetters.isFacilityUser(store.state);
      const nextStepsPayload = { next_steps: session.user_id };
      const popularPayload = { popular: 'true' };
      const resumePayload = { resume: session.user_id };
      const channelPayload = { channel_id: channelId };
      const nextStepsPromise = isFacilityUser
        ? ContentNodeResource.getCollection(channelPayload, nextStepsPayload).fetch()
        : Promise.resolve([]);
      const resumePromise = isFacilityUser
        ? ContentNodeResource.getCollection(channelPayload, resumePayload).fetch()
        : Promise.resolve([]);
      const popularPromise = ContentNodeResource.getCollection(
        channelPayload,
        popularPayload
      ).fetch();
      const allContentCollection = ContentNodeResource.getAllContentCollection(channelPayload, {
        cursor,
      });
      const allContentPromise = allContentCollection.fetch();
      ConditionalPromise.all([
        nextStepsPromise,
        popularPromise,
        resumePromise,
        allContentPromise,
      ]).only(
        samePageCheckGenerator(store),
        ([nextSteps, popular, resume, allContent]) => {
          const currentChannelTitle = coreGetters.getCurrentChannelObject(store.state).title;
          const pageState = {
            recommendations: {
              // Hard to guarantee this uniqueness on the database side, so
              // do a uniqBy content_id here, to prevent confusing repeated
              // content items.
              nextSteps: uniqBy(nextSteps, 'content_id').map(_contentState),
              popular: uniqBy(popular, 'content_id').map(_contentState),
              resume: uniqBy(resume, 'content_id').map(_contentState),
            },
            all: {
              content: allContent.map(_contentState),
              next: allContentCollection.next,
              previous: allContentCollection.previous,
            },
            channelTitle: currentChannelTitle,
          };
          store.dispatch('SET_PAGE_STATE', pageState);
          store.dispatch('CORE_SET_PAGE_LOADING', false);
          store.dispatch('CORE_SET_ERROR', null);
          store.dispatch('CORE_SET_TITLE', `Learn - ${currentChannelTitle}`);
        },
        error => {
          coreActions.handleApiError(store, error);
        }
      );
    },
    error => {
      coreActions.handleApiError(store, error);
    }
  );
}

function showLearnContent(store, channelId, id) {
  store.dispatch('SET_EMPTY_LOGGING_STATE');
  store.dispatch('CORE_SET_PAGE_LOADING', true);
  store.dispatch('SET_PAGE_NAME', PageNames.LEARN_CONTENT);
  const channelPayload = { channel_id: channelId };
  const contentPromise = ContentNodeResource.getModel(id, channelPayload).fetch();
  const recommendedPromise = ContentNodeResource.getCollection(channelPayload, {
    recommendations_for: id,
  }).fetch();
  const channelsPromise = coreActions.setChannelInfo(store, channelId);
  const nextContentPromise = ContentNodeResource.fetchNextContent(id, {
    channel_id: channelId,
  });
  ConditionalPromise.all([contentPromise, channelsPromise, nextContentPromise]).only(
    samePageCheckGenerator(store),
    ([content, channels, nextContent]) => {
      const currentChannel = coreGetters.getCurrentChannelObject(store.state);
      if (!currentChannel) {
        router.replace({ name: PageNames.CONTENT_UNAVAILABLE });
        return;
      }
      const pageState = {
        content: _contentState(content, nextContent),
        recommended: store.state.pageState.recommended,
      };
      store.dispatch('SET_PAGE_STATE', pageState);
      store.dispatch('CORE_SET_PAGE_LOADING', false);
      store.dispatch('CORE_SET_ERROR', null);
      store.dispatch('CORE_SET_TITLE', `${pageState.content.title} - ${currentChannel.title}`);
    },
    error => {
      coreActions.handleApiError(store, error);
    }
  );
  recommendedPromise.only(
    samePageCheckGenerator(store),
    recommended => {
      const pageState = {
        content: store.state.pageState.content,
        recommended: recommended.map(_contentState),
      };
      store.dispatch('SET_PAGE_STATE', pageState);
      store.dispatch('CORE_SET_ERROR', null);
    },
    error => {
      coreActions.handleApiError(store, error);
    }
  );
}

function triggerSearch(store, channelId, searchTerm) {
  if (!searchTerm) {
    const searchState = {
      searchTerm,
      topics: [],
      contents: [],
    };
    store.dispatch('SET_PAGE_STATE', searchState);
    return;
  }

  const contentCollection = ContentNodeResource.getPagedCollection(
    { channel_id: channelId },
    { search: searchTerm }
  );
  const searchResultsPromise = contentCollection.fetch();

<<<<<<< HEAD
  searchResultsPromise
    .then(results => {
      const searchState = { searchTerm };
      searchState.contents = _collectionState(results);
      store.dispatch('SET_PAGE_STATE', searchState);
      store.dispatch('CORE_SET_PAGE_LOADING', false);
    })
    .catch(error => {
      coreActions.handleApiError(store, error);
    });
=======
  searchResultsPromise.then((results) => {
    const searchState = { searchTerm };
    const collection = _collectionState(results);
    searchState.topics = collection.topics;
    searchState.contents = collection.contents;
    store.dispatch('SET_PAGE_STATE', searchState);
    store.dispatch('CORE_SET_PAGE_LOADING', false);
  })
    .catch(error => { coreActions.handleApiError(store, error); });
>>>>>>> 99570857
}

function clearSearch(store) {
  store.dispatch('SET_PAGE_STATE', {
    topics: [],
    contents: [],
    searchTerm: '',
  });
}

function showScratchpad(store) {
  store.dispatch('SET_PAGE_NAME', PageNames.SCRATCHPAD);
  store.dispatch('SET_PAGE_STATE', {});
  store.dispatch('CORE_SET_PAGE_LOADING', false);
  store.dispatch('CORE_SET_ERROR', null);
  store.dispatch('CORE_SET_TITLE', 'Scratchpad');
}

function showContentUnavailable(store) {
  store.dispatch('SET_PAGE_NAME', PageNames.CONTENT_UNAVAILABLE);
  store.dispatch('SET_PAGE_STATE', {});
  store.dispatch('CORE_SET_PAGE_LOADING', false);
  store.dispatch('CORE_SET_ERROR', null);
  store.dispatch('CORE_SET_TITLE', 'Content Unavailable');
}

function redirectToChannelSearch(store) {
  store.dispatch('SET_PAGE_NAME', PageNames.SEARCH_ROOT);
  store.dispatch('SET_PAGE_STATE', {});
  store.dispatch('CORE_SET_PAGE_LOADING', true);
  store.dispatch('CORE_SET_ERROR', null);
  store.dispatch('CORE_SET_TITLE', 'Search');
  clearSearch(store);
  coreActions.setChannelInfo(store).then(
    () => {
      const currentChannel = coreGetters.getCurrentChannelObject(store.state);
      router.getInstance().replace({
        name: PageNames.SEARCH,
        params: { channel_id: currentChannel.id },
      });
    },
    error => {
      coreActions.handleApiError(store, error);
    }
  );
}

function showSearch(store, channelId, searchTerm) {
  store.dispatch('SET_PAGE_NAME', PageNames.SEARCH);
  store.dispatch('SET_PAGE_STATE', {});
  store.dispatch('CORE_SET_PAGE_LOADING', true);
  store.dispatch('CORE_SET_ERROR', null);
  store.dispatch('CORE_SET_TITLE', 'Search');
  clearSearch(store);
  coreActions.setChannelInfo(store, channelId).then(() => {
    if (searchTerm) {
      triggerSearch(store, channelId, searchTerm);
    } else {
      store.dispatch('CORE_SET_PAGE_LOADING', false);
    }
  });
}

function showExamList(store, channelId) {
  const userIsLoggedIn = coreGetters.isUserLoggedIn(store.state);
  store.dispatch('SET_PAGE_NAME', PageNames.EXAM_LIST);
  store.dispatch('CORE_SET_PAGE_LOADING', true);

  // if user is not logged in, this action is a noop
  if (!userIsLoggedIn) {
    store.dispatch('CORE_SET_PAGE_LOADING', false);
    return Promise.resolve();
  }

  return coreActions.setChannelInfo(store, channelId).then(() => {
    const currentChannel = coreGetters.getCurrentChannelObject(store.state);
    if (!currentChannel) {
      router.replace({ name: PageNames.CONTENT_UNAVAILABLE });
      return;
    }
    UserExamResource.getCollection().fetch().only(
      samePageCheckGenerator(store),
      exams => {
        const pageState = {};
        pageState.exams = exams.map(_examState);
        store.dispatch('SET_PAGE_STATE', pageState);
        store.dispatch('CORE_SET_PAGE_LOADING', false);
        store.dispatch('CORE_SET_ERROR', null);
        store.dispatch('CORE_SET_TITLE', `Exams - ${currentChannel.title}`);
      },
      error => {
        coreActions.handleApiError(store, error);
      }
    );
  });
}

function calcQuestionsAnswered(attemptLogs) {
  let questionsAnswered = 0;
<<<<<<< HEAD
  Object.keys(attemptLogs).forEach(key => {
    Object.keys(attemptLogs[key]).forEach(innerKey => {
      questionsAnswered += attemptLogs[key][innerKey].answer ? 1 : 0;
    });
=======
  Object.keys(attemptLogs).forEach((key) => {
    Object.keys(attemptLogs[key]).forEach(
      (innerKey) => {
        questionsAnswered += attemptLogs[key][innerKey].answer ? 1 : 0;
      });
>>>>>>> 99570857
  });
  return questionsAnswered;
}

function showExam(store, channelId, id, questionNumber) {
  if (store.state.pageName !== PageNames.EXAM) {
    store.dispatch('CORE_SET_PAGE_LOADING', true);
    store.dispatch('SET_PAGE_NAME', PageNames.EXAM);
  }

  if (!store.state.core.session.user_id) {
    store.dispatch('CORE_SET_ERROR', 'You must be logged in as a learner to view this page');
    store.dispatch('CORE_SET_PAGE_LOADING', false);
  } else {
    questionNumber = Number(questionNumber); // eslint-disable-line no-param-reassign

    const examPromise = UserExamResource.getModel(id).fetch();
    const channelsPromise = coreActions.setChannelInfo(store, channelId);
    const examLogPromise = ExamLogResource.getCollection({
      user: store.state.core.session.user_id,
      exam: id,
    }).fetch();
    const examAttemptLogPromise = ExamAttemptLogResource.getCollection({
      user: store.state.core.session.user_id,
      exam: id,
    }).fetch();
    ConditionalPromise.all([
      examPromise,
      channelsPromise,
      examLogPromise,
      examAttemptLogPromise,
    ]).only(
      samePageCheckGenerator(store),
      ([exam, channel, examLogs, examAttemptLogs]) => {
        if (exam.closed) {
          router.getInstance().replace({ name: constants.PageNames.EXAM_LIST });
          return;
        }
        const currentChannel = coreGetters.getCurrentChannelObject(store.state);
        if (!currentChannel) {
          router.replace({ name: PageNames.CONTENT_UNAVAILABLE });
          return;
        }

        const attemptLogs = {};

        if (store.state.core.session.user_id && !coreGetters.isSuperuser(store.state)) {
          if (examLogs.length > 0 && examLogs.some(log => !log.closed)) {
            store.dispatch('SET_EXAM_LOG', _examLoggingState(examLogs.find(log => !log.closed)));
          } else {
            const examLogModel = ExamLogResource.createModel({
              user: store.state.core.session.user_id,
              exam: id,
              closed: false,
            });
            examLogModel.save().then(newExamLog => {
              store.dispatch('SET_EXAM_LOG', newExamLog);
              ExamLogResource.unCacheCollection({
                user: store.state.core.session.user_id,
                exam: id,
              });
            });
          }
          // Sort through all the exam attempt logs retrieved and organize them into objects
          // keyed first by content_id and then item id under that.
          if (examAttemptLogs.length > 0) {
            examAttemptLogs.forEach(log => {
              if (!attemptLogs[log.content_id]) {
                attemptLogs[log.content_id] = {};
              }
              attemptLogs[log.content_id][log.item] = Object.assign({}, log);
            });
          }
        }

        const seed = exam.seed;
        const questionSources = exam.question_sources;

        // Create an array of objects with contentId and assessmentItemIndex
        // These will be used to select specific questions from the content node
        // The indices referred to shuffled positions in the content node's assessment_item_ids
        // property.
        // Wrap this all in a seededShuffle to give a consistent, repeatable shuffled order.
        const shuffledQuestions = seededShuffle.shuffle(
          createQuestionList(questionSources),
          seed,
          true
        );

        if (!shuffledQuestions[questionNumber]) {
          // Illegal question number!
          coreActions.handleError(
            store,
            `Question number ${questionNumber} is not valid for this exam`
          );
        } else {
          const contentPromise = ContentNodeResource.getCollection(
            { channel_id: channelId },
            { ids: questionSources.map(item => item.exercise_id) }
          ).fetch();

          contentPromise.only(
            samePageCheckGenerator(store),
            contentNodes => {
              const contentNodeMap = {};

              contentNodes.forEach(node => {
                contentNodeMap[node.pk] = node;
              });

              const questions = shuffledQuestions.map(question => ({
                itemId: selectQuestionFromExercise(
                  question.assessmentItemIndex,
                  seed,
<<<<<<< HEAD
                  contentNodeMap[question.contentId]
                ),
                contentId: question.contentId,
=======
                  contentNodeMap[question.contentId]),
                contentId: question.contentId
>>>>>>> 99570857
              }));

              if (questions.every(question => !question.itemId)) {
                // Exam is drawing solely on malformed exercise data, best to quit now
                coreActions.handleError(store, `This exam has no valid questions`);
              } else {
                const itemId = questions[questionNumber].itemId;

                const currentQuestion = questions[questionNumber];

                const questionsAnswered = Math.max(
                  store.state.pageState.questionsAnswered || 0,
                  calcQuestionsAnswered(attemptLogs)
                );

                const pageState = {
                  exam: _examState(exam),
                  itemId,
                  questions,
                  currentQuestion,
                  questionNumber,
                  content: _contentState(contentNodeMap[questions[questionNumber].contentId]),
                  channelId,
                  questionsAnswered,
                };
                if (!attemptLogs[currentQuestion.contentId]) {
                  attemptLogs[currentQuestion.contentId] = {};
                }
                if (!attemptLogs[currentQuestion.contentId][itemId]) {
                  attemptLogs[currentQuestion.contentId][itemId] = {
                    start_timestamp: now(),
                    completion_timestamp: null,
                    end_timestamp: null,
                    item: itemId,
                    complete: false,
                    time_spent: 0,
                    correct: 0,
                    answer: null,
                    simple_answer: '',
                    interaction_history: [],
                    hinted: false,
                    channel_id: channelId,
                    content_id: currentQuestion.contentId,
                  };
                }
                pageState.currentAttempt = attemptLogs[currentQuestion.contentId][itemId];
                store.dispatch('SET_EXAM_ATTEMPT_LOGS', attemptLogs);
                store.dispatch('SET_PAGE_STATE', pageState);
                store.dispatch('CORE_SET_PAGE_LOADING', false);
                store.dispatch('CORE_SET_ERROR', null);
                store.dispatch(
                  'CORE_SET_TITLE',
                  `${pageState.exam.title} - ${currentChannel.title}`
                );
              }
            },
            error => {
              coreActions.handleApiError(store, error);
            }
          );
        }
      },
      error => {
        coreActions.handleApiError(store, error);
      }
    );
  }
}

function setAndSaveCurrentExamAttemptLog(store, contentId, itemId, currentAttemptLog) {
  // As soon as this has happened, we should clear any previous cache for the
  // UserExamResource - as that data has now changed.
  UserExamResource.clearCache();

  store.dispatch('SET_EXAM_ATTEMPT_LOGS', {
    // prettier-ignore
    [contentId]: ({
      [itemId]: currentAttemptLog,
    }),
  });
  const pageState = Object.assign(store.state.pageState);
  pageState.currentAttempt = currentAttemptLog;
  store.dispatch('SET_PAGE_STATE', pageState);
  // If a save has already been fired for this particular attempt log,
  // it may not have an id yet, so we can look for it by its uniquely
  // identifying fields, contentId and itemId.
  let examAttemptLogModel = ExamAttemptLogResource.findModel({
    content_id: contentId,
    item: itemId,
  });
  const attributes = Object.assign({}, currentAttemptLog);
  attributes.user = store.state.core.session.user_id;
  attributes.examlog = store.state.examLog.id;
  // If the above findModel returned no matching model, then we can do
  // getModel to get the new model instead.
  if (!examAttemptLogModel) {
    examAttemptLogModel = ExamAttemptLogResource.createModel(attributes);
  }
  const promise = examAttemptLogModel.save(attributes);
  return promise.then(
    newExamAttemptLog =>
      new Promise((resolve, reject) => {
        const log = Object.assign({}, newExamAttemptLog);
        store.dispatch('SET_EXAM_ATTEMPT_LOGS', {
          // prettier-ignore
          [contentId]: ({
          [itemId]: log,
        }),
        });
        const questionsAnswered = calcQuestionsAnswered(store.state.examAttemptLogs);
        store.dispatch('SET_QUESTIONS_ANSWERED', questionsAnswered);
        const examAttemptLogCollection = ExamAttemptLogResource.getCollection({
          user: store.state.core.session.user_id,
          exam: store.state.pageState.exam.id,
        });
        // Add this attempt log to the Collection for future caching.
        examAttemptLogCollection.set(examAttemptLogModel);
        resolve();
      })
  );
}

function closeExam(store) {
  const examLog = Object.assign({}, store.state.examLog, {
    completion_timestamp: now(),
  });
  examLog.closed = true;
  return ExamLogResource.getModel(examLog.id).save(examLog).catch(error => {
    coreActions.handleApiError(store, error);
  });
}

export {
  redirectToExploreChannel,
  redirectToLearnChannel,
  showExploreChannel,
  showExploreTopic,
  showExploreContent,
  showLearnChannel,
  showLearnContent,
  showScratchpad,
  showContentUnavailable,
  triggerSearch,
  clearSearch,
  redirectToChannelSearch,
  showSearch,
  showExam,
  showExamList,
  setAndSaveCurrentExamAttemptLog,
  closeExam,
  prepareLearnApp,
  updateContentNodeProgress,
};<|MERGE_RESOLUTION|>--- conflicted
+++ resolved
@@ -445,7 +445,6 @@
   );
   const searchResultsPromise = contentCollection.fetch();
 
-<<<<<<< HEAD
   searchResultsPromise
     .then(results => {
       const searchState = { searchTerm };
@@ -456,17 +455,6 @@
     .catch(error => {
       coreActions.handleApiError(store, error);
     });
-=======
-  searchResultsPromise.then((results) => {
-    const searchState = { searchTerm };
-    const collection = _collectionState(results);
-    searchState.topics = collection.topics;
-    searchState.contents = collection.contents;
-    store.dispatch('SET_PAGE_STATE', searchState);
-    store.dispatch('CORE_SET_PAGE_LOADING', false);
-  })
-    .catch(error => { coreActions.handleApiError(store, error); });
->>>>>>> 99570857
 }
 
 function clearSearch(store) {
@@ -547,37 +535,31 @@
       router.replace({ name: PageNames.CONTENT_UNAVAILABLE });
       return;
     }
-    UserExamResource.getCollection().fetch().only(
-      samePageCheckGenerator(store),
-      exams => {
-        const pageState = {};
-        pageState.exams = exams.map(_examState);
-        store.dispatch('SET_PAGE_STATE', pageState);
-        store.dispatch('CORE_SET_PAGE_LOADING', false);
-        store.dispatch('CORE_SET_ERROR', null);
-        store.dispatch('CORE_SET_TITLE', `Exams - ${currentChannel.title}`);
-      },
-      error => {
-        coreActions.handleApiError(store, error);
-      }
-    );
+    UserExamResource.getCollection()
+      .fetch()
+      .only(
+        samePageCheckGenerator(store),
+        exams => {
+          const pageState = {};
+          pageState.exams = exams.map(_examState);
+          store.dispatch('SET_PAGE_STATE', pageState);
+          store.dispatch('CORE_SET_PAGE_LOADING', false);
+          store.dispatch('CORE_SET_ERROR', null);
+          store.dispatch('CORE_SET_TITLE', `Exams - ${currentChannel.title}`);
+        },
+        error => {
+          coreActions.handleApiError(store, error);
+        }
+      );
   });
 }
 
 function calcQuestionsAnswered(attemptLogs) {
   let questionsAnswered = 0;
-<<<<<<< HEAD
   Object.keys(attemptLogs).forEach(key => {
     Object.keys(attemptLogs[key]).forEach(innerKey => {
       questionsAnswered += attemptLogs[key][innerKey].answer ? 1 : 0;
     });
-=======
-  Object.keys(attemptLogs).forEach((key) => {
-    Object.keys(attemptLogs[key]).forEach(
-      (innerKey) => {
-        questionsAnswered += attemptLogs[key][innerKey].answer ? 1 : 0;
-      });
->>>>>>> 99570857
   });
   return questionsAnswered;
 }
@@ -692,14 +674,9 @@
                 itemId: selectQuestionFromExercise(
                   question.assessmentItemIndex,
                   seed,
-<<<<<<< HEAD
                   contentNodeMap[question.contentId]
                 ),
                 contentId: question.contentId,
-=======
-                  contentNodeMap[question.contentId]),
-                contentId: question.contentId
->>>>>>> 99570857
               }));
 
               if (questions.every(question => !question.itemId)) {
@@ -827,9 +804,11 @@
     completion_timestamp: now(),
   });
   examLog.closed = true;
-  return ExamLogResource.getModel(examLog.id).save(examLog).catch(error => {
-    coreActions.handleApiError(store, error);
-  });
+  return ExamLogResource.getModel(examLog.id)
+    .save(examLog)
+    .catch(error => {
+      coreActions.handleApiError(store, error);
+    });
 }
 
 export {
