<template>

  <UiToolbar>
    <KLabeledIcon :style="{ 'margin-top': '8px' }">
      <template #icon>
        <LearningActivityIcon
          data-test="learningActivityIcon"
          :kind="learningActivities"
          :shaded="true"
        />
      </template>
      <TextTruncator
        :text="resourceTitle"
        :maxHeight="26"
      />
    </KLabeledIcon>

    <template #icon>
      <KIconButton
        icon="back"
        data-test="backButton"
        :tooltip="$tr('goBack')"
        :ariaLabel="$tr('goBack')"
        @click="onBackButtonClick"
      />
    </template>

    <template #actions>
      <KIconButton
        v-for="action in barActions"
        :key="action.id"
        :data-test="`bar_${action.dataTest}`"
        :icon="action.icon"
        :color="action.iconColor"
        :tooltip="action.label"
        :ariaLabel="action.label"
        :disabled="action.disabled"
        @click="onActionClick(action.event)"
      />

      <span class="menu-wrapper">
        <KIconButton
          v-if="menuActions.length"
          ref="moreOptionsButton"
          data-test="moreOptionsButton"
          icon="optionsHorizontal"
          :tooltip="$tr('moreOptions')"
          :ariaLabel="$tr('moreOptions')"
          @click="toggleMenu"
        />
        <CoreMenu
          v-show="isMenuOpen"
          ref="menu"
          class="menu"
          :raised="true"
          :isOpen="isMenuOpen"
          :containFocus="true"
          @close="closeMenu"
        >
          <template #options>
            <CoreMenuOption
              v-for="action in menuActions"
              :key="action.id"
              :data-test="`menu_${action.dataTest}`"
              :style="{ 'cursor': 'pointer' }"
              @select="onActionClick(action.event)"
            >
              <KLabeledIcon>
                <template #icon>
                  <KIcon
                    :icon="action.icon"
                    :color="action.iconColor"
                  />
                </template>
                <div>{{ action.label }}</div>
              </KLabeledIcon>
            </CoreMenuOption>
          </template>
        </CoreMenu>
      </span>
    </template>
    <MarkAsCompleteModal
      v-if="showMarkAsCompleteModal && allowMarkComplete"
      @complete="showMarkAsCompleteModal = false"
      @cancel="showMarkAsCompleteModal = false"
    />
  </UiToolbar>

</template>


<script>

  import difference from 'lodash/difference';
  import KResponsiveWindowMixin from 'kolibri-design-system/lib/KResponsiveWindowMixin';
  import CoreMenu from 'kolibri.coreVue.components.CoreMenu';
  import CoreMenuOption from 'kolibri.coreVue.components.CoreMenuOption';
  import UiToolbar from 'kolibri.coreVue.components.UiToolbar';
  import TextTruncator from 'kolibri.coreVue.components.TextTruncator';
<<<<<<< HEAD
  import { validateLearningActivity } from 'kolibri.utils.validators';
  import LearningActivityIcon from './LearningActivityIcon.vue';
=======
  import { LearningActivities } from 'kolibri.coreVue.vuex.constants';
  import commonCoreStrings from 'kolibri.coreVue.mixins.commonCoreStrings';
  import LearningActivityIcon from './LearningActivityIcon';
  import MarkAsCompleteModal from './MarkAsCompleteModal';
  import commonLearnStrings from './commonLearnStrings';
>>>>>>> aba6268e

  export default {
    name: 'LearningActivityBar',
    components: {
      CoreMenu,
      CoreMenuOption,
      UiToolbar,
      TextTruncator,
      LearningActivityIcon,
      MarkAsCompleteModal,
    },
    mixins: [KResponsiveWindowMixin, commonLearnStrings, commonCoreStrings],
    /**
     * Emits the following events:
     * - `navigateBack` on back button click
     * - `viewResourceList` on 'View lesson plan'/'View topic resources' click
     * - `toggleBookmark` on 'Save to bookmarks'/ 'Remove from bookmarks' click
     * - `markComplete` on 'Mark resource as finished' click. Only when
     *                  a resource can be marked as complete.
     * - `viewInfo` on 'View information' click
     */
    props: {
      resourceTitle: {
        type: String,
        required: true,
      },
      /**
       * An array of one or more learning activities constants
       */
      learningActivities: {
        type: Array,
        required: true,
        validator: validateLearningActivity,
      },
      /**
       * Is the bar used in the context of a lesson?
       * There are slight differences in rendering
       * related to the context, e.g. action buttons labels.
       */
      isLessonContext: {
        type: Boolean,
        required: false,
        default: false,
      },
      isBookmarked: {
        type: Boolean,
        required: false,
        default: false,
      },
      /**
       * Does a resource have the option to be
       * manually marked as complete?
       * Used to determine if a button for this action
       * should be displayed.
       */
      allowMarkComplete: {
        type: Boolean,
        required: false,
        default: false,
      },
    },
    data() {
      return {
        isMenuOpen: false,
        showMarkAsCompleteModal: false,
      };
    },
    computed: {
      allActions() {
        const actions = [
          {
            id: 'view-resource-list',
            icon: 'resourceList',
            label: this.isLessonContext
              ? this.$tr('viewLessonPlan')
              : this.$tr('viewTopicResources'),
            event: 'viewResourceList',
            dataTest: this.isLessonContext ? 'viewLessonPlanButton' : 'viewTopicResourcesButton',
          },
          {
            id: 'bookmark',
            icon: this.isBookmarked ? 'bookmark' : 'bookmarkEmpty',
            label: this.isBookmarked
              ? this.coreString('removeFromBookmarks')
              : this.coreString('saveToBookmarks'),
            event: 'toggleBookmark',
            disabled: this.isBookmarked === null,
            dataTest: this.isBookmarked ? 'removeBookmarkButton' : 'addBookmarkButton',
          },
        ];
        if (this.allowMarkComplete) {
          actions.push({
            id: 'mark-complete',
            icon: 'star',
            iconColor: this.$themePalette.yellow.v_700,
            label: this.$tr('markResourceAsFinished'),
            event: 'markComplete',
            dataTest: 'markCompleteButton',
          });
        }
        actions.push({
          id: 'view-info',
          icon: 'info',
          label: this.learnString('viewInformation'),
          event: 'viewInfo',
          dataTest: 'viewInfoButton',
        });

        return actions;
      },
      barActions() {
        const actions = [];
        if (this.windowBreakpoint >= 1) {
          actions.push(this.allActions.find(action => action.id === 'view-resource-list'));
        }
        if (this.windowBreakpoint >= 2) {
          actions.push(this.allActions.find(action => action.id === 'bookmark'));
          // if a resource doesn’t have the option for learners to manually mark as complete,
          // the 'More options' bar icon button changes to the 'View information' bar icon button
          if (!this.allowMarkComplete) {
            actions.push(this.allActions.find(action => action.id === 'view-info'));
          }
        }
        return actions;
      },
      menuActions() {
        return difference(this.allActions, this.barActions);
      },
    },
    created() {
      window.addEventListener('click', this.onWindowClick);
      this.$on('markComplete', () => (this.showMarkAsCompleteModal = true));
    },
    beforeDestroy() {
      window.removeEventListener('click', this.onWindowClick);
    },
    methods: {
      closeMenu({ focusMoreOptionsButton = true } = {}) {
        this.isMenuOpen = false;
        if (!focusMoreOptionsButton) {
          return;
        }
        this.$nextTick(() => {
          this.$refs.moreOptionsButton.$el.focus();
        });
      },
      toggleMenu() {
        this.isMenuOpen = !this.isMenuOpen;
        if (!this.isMenuOpen) {
          return;
        }
        this.$nextTick(() => {
          this.$refs.menu.$el.focus();
        });
      },
      onBackButtonClick() {
        this.$emit('navigateBack');
      },
      onActionClick(actionEvent) {
        this.$emit(actionEvent);
      },
      onWindowClick(event) {
        if (!this.isMenuOpen) {
          return;
        }
        // close menu on outside click
        if (
          !this.$refs.menu.$el.contains(event.target) &&
          !this.$refs.moreOptionsButton.$el.contains(event.target)
        ) {
          this.closeMenu({ focusMoreOptionsButton: false });
        }
      },
    },
    $trs: {
      goBack: 'Go back',
      moreOptions: {
        message: 'More options',
        context: 'Tooltip text.',
      },
      viewLessonPlan: {
        message: 'View lesson plan',
        context: 'Tooltip text.',
      },
      viewTopicResources: {
        message: 'View folder resources',
        context: 'Tooltip text.',
      },
      markResourceAsFinished: {
        message: 'Mark resource as completed',
        context: 'Title for the confirmation window when marking a resource as completed.',
      },
    },
  };

</script>


<style lang="scss" scoped>

  .menu-wrapper {
    position: relative;
  }

  .menu {
    position: absolute;
    top: 50%;
    right: 10px; // right-align to the menu icon
    z-index: 2; // set the z-index higher than epub renderer
    min-width: 270px;
    transform: translateY(16px);
  }

  // decrease the gap between the back navigation
  // icon and a resource icon + title
  /deep/ .ui-toolbar__left {
    .ui-toolbar__nav-icon {
      margin-right: 12px;
    }
  }

  // increase the gap between the resource title
  // and the action buttons on the right
  /deep/ .ui-toolbar__right {
    margin-left: 16px;
  }

</style><|MERGE_RESOLUTION|>--- conflicted
+++ resolved
@@ -97,16 +97,12 @@
   import CoreMenuOption from 'kolibri.coreVue.components.CoreMenuOption';
   import UiToolbar from 'kolibri.coreVue.components.UiToolbar';
   import TextTruncator from 'kolibri.coreVue.components.TextTruncator';
-<<<<<<< HEAD
   import { validateLearningActivity } from 'kolibri.utils.validators';
-  import LearningActivityIcon from './LearningActivityIcon.vue';
-=======
   import { LearningActivities } from 'kolibri.coreVue.vuex.constants';
   import commonCoreStrings from 'kolibri.coreVue.mixins.commonCoreStrings';
-  import LearningActivityIcon from './LearningActivityIcon';
+  import LearningActivityIcon from './LearningActivityIcon.vue';
   import MarkAsCompleteModal from './MarkAsCompleteModal';
   import commonLearnStrings from './commonLearnStrings';
->>>>>>> aba6268e
 
   export default {
     name: 'LearningActivityBar',
