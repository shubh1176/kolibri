--- conflicted
+++ resolved
@@ -13,7 +13,7 @@
       :learningActivities="content.learning_activities"
       :isLessonContext="lessonContext"
       :isQuiz="practiceQuiz"
-      :showingReportState="currentlyMastered"
+      :showingReportState="contentProgress >= 1"
       :duration="content.duration"
       :timeSpent="timeSpent"
       :isBookmarked="bookmark ? true : bookmark"
@@ -53,11 +53,13 @@
       class="main"
     >
       <ContentPage
+        ref="contentPage"
         class="content"
         data-test="contentPage"
         :content="content"
         :lessonId="lessonId"
         :style="{ backgroundColor: ( content.assessment ? '' : $themeTokens.textInverted ) }"
+        @mounted="contentPageMounted = true"
       />
     </div>
 
@@ -204,31 +206,24 @@
         viewResourcesContents: [],
         resourcesSidePanelFetched: false,
         resourcesSidePanelLoading: false,
+        contentPageMounted: false,
       };
     },
     computed: {
       ...mapGetters(['currentUserId', 'isUserLoggedIn']),
       ...mapState({
-<<<<<<< HEAD
-        contentProgress: state => state.core.logging.progress,
-        currentlyMastered: state => state.core.logging.complete,
-=======
->>>>>>> f8b6c5c1
         error: state => state.core.error,
         loading: state => state.core.loading,
         blockDoubleClicks: state => state.core.blockDoubleClicks,
-        timeSpent: state => state.core.logging.time_spent,
       }),
       ...mapState('topicsTree', {
         isCoachContent: state => (state.content.coach_content ? 1 : 0),
       }),
-<<<<<<< HEAD
       practiceQuiz() {
         return get(this, ['content', 'options', 'modality']) === Modalities.QUIZ;
-=======
+      },
       contentProgress() {
         return this.contentNodeProgressMap[this.content.content_id];
->>>>>>> f8b6c5c1
       },
       notAuthorized() {
         // catch "not authorized" error, display AuthMessage
@@ -260,6 +255,9 @@
           ? lessonStrings.$tr('nextInLesson')
           : sidepanelStrings.$tr('topicHeader');
         /* eslint-enable */
+      },
+      timeSpent() {
+        return this.contentPageMounted ? this.$refs.contentPage.time_spent : 0;
       },
     },
     watch: {
