<template>

  <div>
    <section class="lesson-details">
      <div>
        <content-icon
          kind="lesson"
          class="lesson-icon"
        />
        <h1 class="title">
          {{ currentLesson.title }}
          <progress-icon v-if="lessonHasResources" :progress="lessonProgress" />
        </h1>
      </div>
      <div v-if="currentLesson.description!==''">
        <h3>{{ $tr('teacherNote') }}</h3>
        <p> {{ currentLesson.description }}</p>
      </div>
    </section>

    <section class="content-cards">
      <content-card
        v-for="(c, idx) in contentNodes"
        :key="c.pk"
        class="content-card"
        :isMobile="true"
        :kind="c.kind"
        :link="lessonResourceViewerLink(idx)"
        :progress="c.progress_fraction"
        :thumbnail="getContentNodeThumbnail(c)"
        :title="c.title"
      />

      <p v-if="!lessonHasResources" class="no-resources-message">
        {{ $tr('noResourcesInLesson') }}
      </p>
    </section>
  </div>

</template>


<script>

  import sumBy from 'lodash/sumBy';
  import ProgressIcon from 'kolibri.coreVue.components.progressIcon';
  import ContentCard from '../content-card';
  import ContentIcon from 'kolibri.coreVue.components.contentIcon';
  import { lessonResourceViewerLink } from './classPageLinks';
  import { getContentNodeThumbnail } from 'kolibri.utils.contentNode';

  export default {
    name: 'lessonPlaylistPage',
    components: {
      ContentCard,
      ContentIcon,
      ProgressIcon,
    },
    computed: {
      lessonHasResources() {
        return this.contentNodes.length > 0;
      },
      lessonProgress() {
        if (this.lessonHasResources) {
          // HACK: Infer the Learner's progress by summing the progress_fractions
          // on all the ContentNodes
          const total = sumBy(this.contentNodes, cn => cn.progress_fraction || 0);
          if (total === 0) {
            return null;
          }
          return total / this.contentNodes.length;
        }
      },
    },
    methods: {
      getContentNodeThumbnail,
      lessonResourceViewerLink,
    },
    vuex: {
      getters: {
        contentNodes: state => state.pageState.contentNodes,
        currentLesson: state => state.pageState.currentLesson,
      },
    },
    $trs: {
<<<<<<< HEAD
      teacherNote: 'Teacher note:',
      noResourcesInLesson: 'There are no resources in this lesson',
=======
      teacherNote: 'Teacher note',
      noResourcesInLesson: 'There are no resources in this lesson!',
>>>>>>> add25206
    },
  };

</script>


<style lang="stylus" scoped>

  .lesson-details
    margin-bottom: 32px

  .title
    display: inline-block

  .content-cards
    max-width: 800px

  .content-card
    margin-bottom: 16px

  .no-resources-message
    text-align: center
    font-weight: bold
    padding: 48px 0

  // Copied from LessonSummaryPage
  .lesson-icon
    display: inline-block
    font-size: 1.8em
    margin-right: 0.5em
    >>>.ui-icon
      vertical-align: bottom

</style><|MERGE_RESOLUTION|>--- conflicted
+++ resolved
@@ -83,13 +83,8 @@
       },
     },
     $trs: {
-<<<<<<< HEAD
-      teacherNote: 'Teacher note:',
+      teacherNote: 'Teacher note',
       noResourcesInLesson: 'There are no resources in this lesson',
-=======
-      teacherNote: 'Teacher note',
-      noResourcesInLesson: 'There are no resources in this lesson!',
->>>>>>> add25206
     },
   };
 
