<template>

  <Navbar>
    <NavbarLink
      :title="coreString('homeLabel')"
      :link="homePageLink"
    >
      <KIcon
        icon="dashboard"
        style="top: 0; width: 24px; height: 24px;"
        :color="$themeTokens.textInverted"
      />
    </NavbarLink>
    <NavbarLink
      v-if="showClassesLink"
      name="classes-link"
      :title="coreString('classesLabel')"
      :link="allClassesLink"
    >
      <KIcon
        icon="classes"
        style="top: 0; width: 24px; height: 24px;"
        :color="$themeTokens.textInverted"
      />
    </NavbarLink>
    <NavbarLink
      v-if="canAccessUnassignedContent"
      :title="learnString('libraryLabel')"
      :link="libraryLink"
    >
      <!-- todo update icon -->
      <KIcon
        icon="channel"
        style="top: 0; width: 24px; height: 24px;"
        :color="$themeTokens.textInverted"
      />
    </NavbarLink>
<<<<<<< HEAD
=======
    <NavbarLink
      v-if="isUserLoggedIn && canAccessUnassignedContent"
      :title="coreString('bookmarksLabel')"
      :link="bookmarksLink"
    >
      <KIcon
        icon="bookmark"
        style="top: 0; width: 24px; height: 24px;"
        :color="$themeTokens.textInverted"
      />
    </NavbarLink>
    <NavbarLink
      v-if="canAccessUnassignedContent"
      :title="learnString('recommendedLabel')"
      :link="recommendedLink"
    >
      <KIcon
        icon="recommended"
        style="top: 0; width: 24px; height: 24px;"
        :color="$themeTokens.textInverted"
      />
    </NavbarLink>
>>>>>>> aba6268e
  </Navbar>

</template>


<script>

  import { mapGetters, mapState } from 'vuex';
  import Navbar from 'kolibri.coreVue.components.Navbar';
  import NavbarLink from 'kolibri.coreVue.components.NavbarLink';
  import commonCoreStrings from 'kolibri.coreVue.mixins.commonCoreStrings';
  import { ClassesPageNames, PageNames } from '../constants';
  import commonLearnStrings from './commonLearnStrings';

  export default {
    name: 'LearnTopNav',
    components: {
      Navbar,
      NavbarLink,
    },
    mixins: [commonCoreStrings, commonLearnStrings],
    data() {
      return {
        homePageLink: {
          name: PageNames.HOME,
        },
        allClassesLink: {
          name: ClassesPageNames.ALL_CLASSES,
        },
        libraryLink: {
          name: PageNames.LIBRARY,
        },
        bookmarksLink: {
          name: PageNames.BOOKMARKS,
        },
      };
    },
    computed: {
      ...mapGetters(['isUserLoggedIn', 'canAccessUnassignedContent']),
      ...mapState({
        userHasMemberships: state => state.memberships.length > 0,
      }),
      showClassesLink() {
        return this.isUserLoggedIn && (this.userHasMemberships || !this.canAccessUnassignedContent);
      },
    },
  };

</script>


<style lang="scss" scoped></style><|MERGE_RESOLUTION|>--- conflicted
+++ resolved
@@ -35,8 +35,6 @@
         :color="$themeTokens.textInverted"
       />
     </NavbarLink>
-<<<<<<< HEAD
-=======
     <NavbarLink
       v-if="isUserLoggedIn && canAccessUnassignedContent"
       :title="coreString('bookmarksLabel')"
@@ -48,18 +46,6 @@
         :color="$themeTokens.textInverted"
       />
     </NavbarLink>
-    <NavbarLink
-      v-if="canAccessUnassignedContent"
-      :title="learnString('recommendedLabel')"
-      :link="recommendedLink"
-    >
-      <KIcon
-        icon="recommended"
-        style="top: 0; width: 24px; height: 24px;"
-        :color="$themeTokens.textInverted"
-      />
-    </NavbarLink>
->>>>>>> aba6268e
   </Navbar>
 
 </template>
