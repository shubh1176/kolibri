<template>

  <div>
    <page-header :title="$tr('pageHeader')">
      <mat-svg slot="icon" category="action" name="home"/>
    </page-header>
    <component
      v-if="trimmedResume.length"
      :is="recommendationDisplay"
      :gen-link="genLink"
      :contents="trimmedResume"
      :header="$tr('resumeSectionHeader')"
      :filter="false"
      :subheader="$tr('resumeSectionSubHeader', {numOfItems: trimmedResume.length})"/>
    <component
      v-if="trimmedNextSteps.length"
      :is="recommendationDisplay"
      :gen-link="genLink"
      :contents="trimmedNextSteps"
      :header="$tr('suggestedNextStepsSectionHeader')"
      :filter="false"
      :subheader="$tr('suggestedNextStepsSectionSubHeader', {numOfItems: trimmedNextSteps.length})"/>
    <component
      v-if="trimmedPopular.length"
      :is="recommendationDisplay"
      :gen-link="genLink"
      :contents="trimmedPopular"
      :header="$tr('popularSectionHeader')"
      :filter="false"
      :subheader="$tr('popularSectionSubHeader', {numOfItems: trimmedPopular.length})"/>
    <component
      v-if="trimmedOverview.length"
      :is="recommendationDisplay"
      :showViewAll="true"
      :gen-link="genLink"
<<<<<<< HEAD
      :header="$tr('featuredSection', {nameOfChannel: channelTitle})"
      :contents="all.content" />
=======
      :header="$tr('overviewSectionHeader')"
      :filter="false"
      :contents="trimmedOverview" />
>>>>>>> e1b72fce
  </div>

</template>


<script>

  import { PageNames } from '../../constants';
  import { getCurrentChannelObject } from 'kolibri.coreVue.vuex.getters';
  import pageHeader from '../page-header';
  import contentCardCarousel from '../content-card-carousel';
  import contentCardGrid from '../content-card-grid';
  import responsiveWindow from 'kolibri.coreVue.mixins.responsiveWindow';

  const mobileCardNumber = 3;

  export default {
<<<<<<< HEAD
    name: 'learnPageIndex',
=======
    name: 'recommendedPage',
>>>>>>> e1b72fce
    $trs: {
      pageHeader: 'Recommended',
      popularSectionHeader: 'Most popular',
      suggestedNextStepsSectionHeader: 'Next steps',
      resumeSectionHeader: 'Resume',
      popularSectionSubHeader: '{numOfItems, number} popular items',
      suggestedNextStepsSectionSubHeader: '{numOfItems, number} suggested items',
      resumeSectionSubHeader: '{numOfItems, number} items to be resumed',
      featuredSection: 'Featured in {nameOfChannel}',
    },
    mixins: [responsiveWindow],
    components: {
      pageHeader,
      contentCardCarousel,
      contentCardGrid,
    },
    computed: {
      isMobile() {
        return this.windowSize.breakpoint <= 2;
      },
      recommendationDisplay() {
        if (this.isMobile) {
          return contentCardGrid;
        }
        return contentCardCarousel;
      },
      trimmedResume() {
        if (this.isMobile) {
          return this.recommendations.resume.slice(0, mobileCardNumber);
        }
        return this.recommendations.resume;
      },
      trimmedNextSteps() {
        if (this.isMobile) {
          return this.recommendations.nextSteps.slice(0, mobileCardNumber);
        }
        return this.recommendations.nextSteps;
      },
      trimmedPopular() {
        if (this.isMobile) {
          return this.recommendations.popular.slice(0, mobileCardNumber);
        }
        return this.recommendations.popular;
      },
      trimmedOverview() {
        if (this.isMobile) {
          return this.all.content.slice(0, mobileCardNumber);
        }
        return this.all.content;
      },
    },
    methods: {
      genLink(id, kind) {
        if (kind === 'topic') {
          return {
            name: PageNames.EXPLORE_TOPIC,
            params: { channel_id: this.channelId, id },
          };
        }
        return {
          name: PageNames.LEARN_CONTENT,
          params: { channel_id: this.channelId, id },
        };
      },
    },
    vuex: {
      getters: {
        all: state => state.pageState.all,
        channelId: state => getCurrentChannelObject(state).id,
        recommendations: state => state.pageState.recommendations,
        channelTitle: state => state.pageState.channelTitle,
      },
    },
  };

</script>


<style lang="stylus" scoped></style><|MERGE_RESOLUTION|>--- conflicted
+++ resolved
@@ -33,14 +33,9 @@
       :is="recommendationDisplay"
       :showViewAll="true"
       :gen-link="genLink"
-<<<<<<< HEAD
       :header="$tr('featuredSection', {nameOfChannel: channelTitle})"
-      :contents="all.content" />
-=======
-      :header="$tr('overviewSectionHeader')"
       :filter="false"
       :contents="trimmedOverview" />
->>>>>>> e1b72fce
   </div>
 
 </template>
@@ -58,11 +53,7 @@
   const mobileCardNumber = 3;
 
   export default {
-<<<<<<< HEAD
-    name: 'learnPageIndex',
-=======
     name: 'recommendedPage',
->>>>>>> e1b72fce
     $trs: {
       pageHeader: 'Recommended',
       popularSectionHeader: 'Most popular',
