<template>

  <div>

    <template v-if="sessionReady">
      <KContentRenderer
        v-if="!content.assessment"
        class="content-renderer"
        :kind="content.kind"
        :lang="content.lang"
        :files="content.files"
        :options="content.options"
        :available="content.available"
        :duration="content.duration"
        :extraFields="extra_fields"
        :progress="progress"
        :userId="currentUserId"
        :userFullName="fullName"
        :timeSpent="time_spent"
        @startTracking="startTracking"
        @stopTracking="stopTracking"
        @updateProgress="updateProgress"
        @addProgress="addProgress"
        @updateContentState="updateContentState"
        @navigateTo="navigateTo"
        @error="onError"
      />
      <QuizRenderer
        v-else-if="practiceQuiz"
        class="content-renderer"
        :content="content"
        :extraFields="extraFields"
        :progress="progress"
        :userId="currentUserId"
        :userFullName="fullName"
        :timeSpent="timeSpent"
        @startTracking="startTracking"
        @stopTracking="stopTracking"
        @updateProgress="updateProgress"
        @updateContentState="updateContentState"
        @repeat="repeat"
      />
      <AssessmentWrapper
        v-else
        class="content-renderer"
        :kind="content.kind"
        :files="content.files"
        :lang="content.lang"
        :randomize="content.randomize"
        :masteryModel="content.masteryModel"
        :assessmentIds="content.assessmentIds"
        :available="content.available"
        :extraFields="extra_fields"
        :progress="progress"
        :userId="currentUserId"
        :userFullName="fullName"
        :timeSpent="time_spent"
        :pastattempts="pastattempts"
        :mastered="complete"
        :totalattempts="totalattempts"
        @startTracking="startTracking"
        @stopTracking="stopTracking"
        @updateInteraction="updateInteraction"
        @updateProgress="updateProgress"
        @updateContentState="updateContentState"
      />
    </template>
    <KCircularLoader v-else />

    <CompletionModal
      v-if="progress >= 1 && wasIncomplete"
      :isUserLoggedIn="isUserLoggedIn"
      :contentNodeId="content.id"
      :lessonId="lessonId"
      :isQuiz="practiceQuiz"
      @close="markAsComplete"
    />
  </div>

</template>


<script>

<<<<<<< HEAD
  import get from 'lodash/get';
  import { mapState, mapGetters, mapActions } from 'vuex';
  import { ContentNodeResource } from 'kolibri.resources';
  import router from 'kolibri.coreVue.router';
  import Modalities from 'kolibri-constants/Modalities';
  import { ClassesPageNames } from '../constants';
  import { updateContentNodeProgress } from '../modules/coreLearn/utils';
  import QuizRenderer from './QuizRenderer';
=======
  import { mapState, mapGetters } from 'vuex';
  import { ContentNodeResource } from 'kolibri.resources';
  import router from 'kolibri.coreVue.router';
  import { setContentNodeProgress } from '../composables/useContentNodeProgress';
  import useProgressTracking from '../composables/useProgressTracking';
>>>>>>> f8b6c5c1
  import AssessmentWrapper from './AssessmentWrapper';
  import commonLearnStrings from './commonLearnStrings';
  import CompletionModal from './CompletionModal';

  export default {
    name: 'ContentPage',
    metaInfo() {
      return {
        title: this.$tr('documentTitle', {
          contentTitle: this.content.title,
          channelTitle: this.content.ancestors[0].title,
        }),
      };
    },
    components: {
      AssessmentWrapper,
      CompletionModal,
      QuizRenderer,
    },
    mixins: [commonLearnStrings],
    setup() {
      const {
        progress,
        time_spent,
        extra_fields,
        pastattempts,
        complete,
        totalattempts,
        initContentSession,
        updateContentSession,
        startTrackingProgress,
        stopTrackingProgress,
      } = useProgressTracking();
      return {
        progress,
        time_spent,
        extra_fields,
        pastattempts,
        complete,
        totalattempts,
        initContentSession,
        updateContentSession,
        startTracking: startTrackingProgress,
        stopTracking: stopTrackingProgress,
      };
    },
    props: {
      content: {
        type: Object,
        required: true,
        validator(val) {
          return val.kind && val.content_id;
        },
      },
      // only present when the content node is being viewed as part of lesson
      lessonId: {
        type: String,
        required: false,
        default: null,
      },
    },
    data() {
      return {
        wasIncomplete: false,
        sessionReady: false,
      };
    },
    computed: {
      ...mapGetters(['isUserLoggedIn', 'currentUserId']),
      ...mapState({
        fullName: state => state.core.session.full_name,
      }),
      practiceQuiz() {
        return get(this, ['content', 'options', 'modality']) === Modalities.QUIZ;
      },
    },
    created() {
<<<<<<< HEAD
      return this.initSession();
=======
      return this.initContentSession({
        nodeId: this.content.id,
        lessonId: this.lessonId,
      }).then(() => {
        this.sessionReady = true;
        this.setWasIncomplete();
        // Set progress into the content node progress store in case it was not already loaded
        this.cacheProgress();
      });
>>>>>>> f8b6c5c1
    },
    methods: {
      setWasIncomplete() {
        this.wasIncomplete = this.progress < 1;
      },
      /*
       * Update the progress of the content node in the shared progress store
       * in the useContentNodeProgress composable. Do this to have a single
       * source of truth for referencing progress of content nodes.
       */
      cacheProgress() {
        setContentNodeProgress({ content_id: this.content.content_id, progress: this.progress });
      },
      updateInteraction({ progress, interaction }) {
        this.updateContentSession({ progress, interaction }).then(this.cacheProgress);
      },
      updateProgress(progress) {
        this.updateContentSession({ progress }).then(this.cacheProgress);
      },
      addProgress(progressDelta) {
        this.updateContentSession({ progressDelta }).then(this.cacheProgress);
      },
      updateContentState(contentState) {
        this.updateContentSession({ contentState });
      },
      navigateTo(message) {
        let id = message.nodeId;
        return ContentNodeResource.fetchModel({ id })
          .then(contentNode => {
            router.push(this.genContentLink(contentNode.id, null, contentNode.is_leaf, null, {}));
          })
          .catch(error => {
            this.$store.dispatch('handleApiError', error);
          });
      },
      markAsComplete() {
        this.wasIncomplete = false;
      },
      onError(error) {
        this.$store.dispatch('handleApiError', error);
      },
      initSession(repeat = false) {
        this.sessionReady = false;
        return this.initContentSession({
          nodeId: this.content.id,
          lessonId: this.lessonId,
          repeat,
        }).then(() => {
          this.sessionReady = true;
          this.setWasIncomplete();
        });
      },
      repeat() {
        this.stopTracking().then(() => {
          this.initSession(true);
        });
      },
    },
    $trs: {
      documentTitle: {
        message: '{ contentTitle } - { channelTitle }',
        context: 'DO NOT TRANSLATE\nCopy the source string.',
      },
    },
  };

</script>


<style lang="scss" scoped>

  .content {
    z-index: 0;
    max-height: 100vh;
  }

</style><|MERGE_RESOLUTION|>--- conflicted
+++ resolved
@@ -29,11 +29,11 @@
         v-else-if="practiceQuiz"
         class="content-renderer"
         :content="content"
-        :extraFields="extraFields"
+        :extraFields="extra_fields"
         :progress="progress"
         :userId="currentUserId"
         :userFullName="fullName"
-        :timeSpent="timeSpent"
+        :timeSpent="time_spent"
         @startTracking="startTracking"
         @stopTracking="stopTracking"
         @updateProgress="updateProgress"
@@ -82,25 +82,17 @@
 
 <script>
 
-<<<<<<< HEAD
   import get from 'lodash/get';
-  import { mapState, mapGetters, mapActions } from 'vuex';
+  import { mapState, mapGetters } from 'vuex';
   import { ContentNodeResource } from 'kolibri.resources';
   import router from 'kolibri.coreVue.router';
   import Modalities from 'kolibri-constants/Modalities';
-  import { ClassesPageNames } from '../constants';
-  import { updateContentNodeProgress } from '../modules/coreLearn/utils';
-  import QuizRenderer from './QuizRenderer';
-=======
-  import { mapState, mapGetters } from 'vuex';
-  import { ContentNodeResource } from 'kolibri.resources';
-  import router from 'kolibri.coreVue.router';
   import { setContentNodeProgress } from '../composables/useContentNodeProgress';
   import useProgressTracking from '../composables/useProgressTracking';
->>>>>>> f8b6c5c1
   import AssessmentWrapper from './AssessmentWrapper';
   import commonLearnStrings from './commonLearnStrings';
   import CompletionModal from './CompletionModal';
+  import QuizRenderer from './QuizRenderer';
 
   export default {
     name: 'ContentPage',
@@ -175,19 +167,10 @@
       },
     },
     created() {
-<<<<<<< HEAD
       return this.initSession();
-=======
-      return this.initContentSession({
-        nodeId: this.content.id,
-        lessonId: this.lessonId,
-      }).then(() => {
-        this.sessionReady = true;
-        this.setWasIncomplete();
-        // Set progress into the content node progress store in case it was not already loaded
-        this.cacheProgress();
-      });
->>>>>>> f8b6c5c1
+    },
+    mounted() {
+      this.$emit('mounted');
     },
     methods: {
       setWasIncomplete() {
@@ -238,6 +221,8 @@
         }).then(() => {
           this.sessionReady = true;
           this.setWasIncomplete();
+          // Set progress into the content node progress store in case it was not already loaded
+          this.cacheProgress();
         });
       },
       repeat() {
