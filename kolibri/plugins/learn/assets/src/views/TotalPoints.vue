--- conflicted
+++ resolved
@@ -1,8 +1,7 @@
 <template>
 
-<<<<<<< HEAD
   <div v-if="isUserLoggedIn">
-    <div class="points" ref="icon">
+    <div ref="icon" class="points">
       <PointsIcon class="icon" :active="true" />
       <div class="description">
         <div class="description-value">
@@ -13,28 +12,6 @@
     <KTooltip
       reference="icon"
       :refs="$refs"
-=======
-  <div
-    v-if="isUserLoggedIn"
-    class="points"
-  >
-    <PointsIcon
-      ref="points"
-      class="icon"
-      :active="true"
-    />
-
-    <div class="description">
-      <div class="description-value">
-        {{ $formatNumber(totalPoints) }}
-      </div>
-    </div>
-
-    <UiTooltip
-      trigger="points"
-      position="bottom right"
-      openOn="hover focus"
->>>>>>> 5d0f2f15
     >
       {{ $tr('pointsTooltip', { points: totalPoints }) }}
     </KTooltip>
