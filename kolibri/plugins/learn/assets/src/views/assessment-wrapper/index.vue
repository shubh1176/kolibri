--- conflicted
+++ resolved
@@ -218,9 +218,6 @@
           // Save attempt log on first attempt
           this.saveAttemptLogMasterLog();
         } else {
-<<<<<<< HEAD
-          this.updateAttemptLogMasteryLog({ complete: this.complete });
-=======
           this.updateAttemptLogMasteryLog({
             complete: this.complete,
           });
@@ -228,7 +225,6 @@
             // Otherwise only save if the attempt is now complete
             this.saveAttemptLogMasterLog();
           }
->>>>>>> 760decf1
         }
       },
       hintTaken({ answerState }) {
