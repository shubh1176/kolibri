<template>

  <div>

    <page-header :title="content.title">
    </page-header>

    <content-renderer
      v-if="!content.assessment"
      v-show="!searchOpen"
      class="content-renderer"
      @sessionInitialized="setWasIncomplete"
      @startTracking="startTracking"
      @stopTracking="stopTracking"
      @updateProgress="updateProgress"
      :id="content.id"
      :kind="content.kind"
      :files="content.files"
      :contentId="content.content_id"
      :channelId="channelId"
      :available="content.available"
      :extraFields="content.extra_fields"
      :initSession="initSession">
      <k-button :primary="true" @click="nextContentClicked" v-if="showNextBtn" class="float" :text="$tr('nextContent')" alignment="right"/>
    </content-renderer>

    <assessment-wrapper
      v-else
      v-show="!searchOpen"
      class="content-renderer"
      @sessionInitialized="setWasIncomplete"
      @startTracking="startTracking"
      @stopTracking="stopTracking"
      @updateProgress="updateProgress"
      :id="content.id"
      :kind="content.kind"
      :files="content.files"
      :contentId="content.content_id"
      :channelId="channelId"
      :available="content.available"
      :extraFields="content.extra_fields"
      :initSession="initSession">
      <k-button :primary="true" @click="nextContentClicked" v-if="showNextBtn" class="float" :text="$tr('nextContent')" alignment="right"/>
    </assessment-wrapper>

    <p v-html="description"></p>


    <div class="metadata">
      <p v-if="content.author">
        {{ $tr('author') }}: {{ content.author }}
      </p>

      <p v-if="content.license" >
        {{ $tr('license') }}: {{ content.license }}

        <template v-if="content.license_description">
          <span ref="licensetooltip">
            <ui-icon icon="info_outline" :ariaLabel="$tr('licenseDescription')" class="license-tooltip"/>
          </span>

          <ui-popover trigger="licensetooltip" class="license-description">
            {{ content.license_description }}
          </ui-popover>
        </template>

      </p>

      <p v-if="content.license_owner">
        {{ $tr('copyrightHolder') }}: {{ content.license_owner }}
      </p>
    </div>

    <download-button v-if="canDownload" :files="content.files" class="download-button"/>

    <content-card-carousel
      v-if="showRecommended"
      :gen-link="genRecLink"
      :header="recommendedText"
      :contents="recommended"/>

<<<<<<< HEAD
    <content-points
      v-if="progress >= 1 && wasIncomplete"
      @close="closeModal"
      :kind="content.next_content.kind"
      :title="content.next_content.title">

      <k-button :primary="true" slot="nextItemBtn" @click="nextContentClicked" :text="$tr('nextContent')" alignment="right"/>
    </content-points>
=======
    <template v-if="progress >= 1 && wasIncomplete">
      <points-popup
        v-if="showPopup"
        @close="markAsComplete"
        :kind="content.next_content.kind"
        :title="content.next_content.title">
        <icon-button slot="nextItemBtn" @click="nextContentClicked" class="next-btn" :text="$tr('nextContent')" alignment="right">
          <mat-svg class="right-arrow" category="navigation" name="chevron_right"/>
        </icon-button>
      </points-popup>

      <transition v-else name="slidein" appear>
        <points-slidein @close="markAsComplete"/>
      </transition>
    </template>
>>>>>>> e1b72fce

  </div>

</template>


<script>

  import {
    initContentSession as initSessionAction,
    updateProgress as updateProgressAction,
    startTrackingProgress as startTracking,
    stopTrackingProgress as stopTracking,
  } from 'kolibri.coreVue.vuex.actions';
  import { PageNames, PageModes } from '../../constants';
  import { pageMode } from '../../state/getters';
  import { ContentNodeKinds } from 'kolibri.coreVue.vuex.constants';
  import { isSuperuser } from 'kolibri.coreVue.vuex.getters';
  import { updateContentNodeProgress } from '../../state/actions';
  import pageHeader from '../page-header';
  import contentCardCarousel from '../content-card-carousel';
  import contentRenderer from 'kolibri.coreVue.components.contentRenderer';
  import downloadButton from 'kolibri.coreVue.components.downloadButton';
  import kButton from 'kolibri.coreVue.components.kButton';
  import assessmentWrapper from '../assessment-wrapper';
  import pointsPopup from '../points-popup';
  import pointsSlidein from '../points-slidein';
  import uiPopover from 'keen-ui/src/UiPopover';
  import uiIcon from 'keen-ui/src/UiIcon';
  import markdownIt from 'markdown-it';
  import { ContentNodeKinds } from 'kolibri.coreVue.vuex.constants';

  export default {
    name: 'learnContent',
    $trs: {
      recommended: 'Recommended',
      nextContent: 'Go to next item',
      author: 'Author',
      license: 'License',
      licenseDescription: 'License description',
      copyrightHolder: 'Copyright holder',
    },
    data: () => ({ wasIncomplete: false }),
    computed: {
      canDownload() {
        if (this.content) {
          return this.content.kind !== ContentNodeKinds.EXERCISE;
        }
        return false;
      },
      description() {
        if (this.content) {
          const md = new markdownIt('zero', { breaks: true });
          return md.render(this.content.description);
        }
      },
      showNextBtn() {
        return this.progress >= 1 && this.content && this.nextContentLink;
      },
      recommendedText() {
        return this.$tr('recommended');
      },
      progress() {
        if (!this.isSuperuser) {
          return this.summaryProgress;
        }
        return this.sessionProgress;
      },
      nextContentLink() {
        const nextContent = this.content.next_content;
        if (nextContent) {
          if (nextContent.kind === 'topic') {
            return {
              name: PageNames.EXPLORE_TOPIC,
              params: { channel_id: this.channelId, id: nextContent.id },
            };
          }
          return {
            name: PageNames.EXPLORE_CONTENT,
            params: { channel_id: this.channelId, id: nextContent.id },
          };
        }
        return null;
      },
      showRecommended() {
        if (this.recommended && this.pageMode === PageModes.LEARN) {
          return true;
        }
        return false;
      },
      showPopup() {
        return (
          this.content.kind === ContentNodeKinds.EXERCISE ||
          this.content.kind === ContentNodeKinds.VIDEO ||
          this.content.kind === ContentNodeKinds.AUDIO
        );
      },
    },
    components: {
      pageHeader,
      contentCardCarousel,
      contentRenderer,
      downloadButton,
      kButton,
      assessmentWrapper,
      pointsPopup,
      pointsSlidein,
      uiPopover,
      uiIcon,
    },
    methods: {
      nextContentClicked() {
        this.$router.push(this.nextContentLink);
      },
      setWasIncomplete() {
        this.wasIncomplete = this.progress < 1;
      },
      initSession() {
        return this.initSessionAction(this.channelId, this.contentId, this.content.kind);
      },
      updateProgress(progressPercent, forceSave = false) {
        const summaryProgress = this.updateProgressAction(progressPercent, forceSave);
        updateContentNodeProgress(this.channelId, this.contentNodeId, summaryProgress);
      },
      markAsComplete() {
        this.wasIncomplete = false;
      },
      genRecLink(id, kind) {
        if (kind === 'topic') {
          return {
            name: PageNames.EXPLORE_TOPIC,
            params: { channel_id: this.channelId, id },
          };
        }
        return {
          name: PageNames.LEARN_CONTENT,
          params: { channel_id: this.channelId, id },
        };
      },
    },
    beforeDestroy() {
      this.stopTracking();
    },
    vuex: {
      getters: {
        searchOpen: state => state.searchOpen,
        content: state => state.pageState.content,
        contentId: state => state.pageState.content.content_id,
        contentNodeId: state => state.pageState.content.id,
        channelId: state => state.core.channels.currentId,
        pagename: state => state.pageName,
        recommended: state => state.pageState.recommended,
        summaryProgress: state => state.core.logging.summary.progress,
        sessionProgress: state => state.core.logging.session.progress,
        pageMode,
        isSuperuser,
      },
      actions: {
        initSessionAction,
        updateProgressAction,
        startTracking,
        stopTracking,
      },
    },
  };

</script>


<style lang="stylus" scoped>

  @require '~kolibri.styles.definitions'

  .float
    float: right

  .metadata
    font-size: smaller

  .download-button
    display: block

  .license-tooltip
    cursor: pointer
    font-size: 1.25em
    color: $core-action-dark

  .license-description
    max-width: 300px
    padding: 1em
    font-size: smaller

</style><|MERGE_RESOLUTION|>--- conflicted
+++ resolved
@@ -79,32 +79,19 @@
       :header="recommendedText"
       :contents="recommended"/>
 
-<<<<<<< HEAD
-    <content-points
-      v-if="progress >= 1 && wasIncomplete"
-      @close="closeModal"
-      :kind="content.next_content.kind"
-      :title="content.next_content.title">
-
-      <k-button :primary="true" slot="nextItemBtn" @click="nextContentClicked" :text="$tr('nextContent')" alignment="right"/>
-    </content-points>
-=======
     <template v-if="progress >= 1 && wasIncomplete">
       <points-popup
         v-if="showPopup"
         @close="markAsComplete"
         :kind="content.next_content.kind"
         :title="content.next_content.title">
-        <icon-button slot="nextItemBtn" @click="nextContentClicked" class="next-btn" :text="$tr('nextContent')" alignment="right">
-          <mat-svg class="right-arrow" category="navigation" name="chevron_right"/>
-        </icon-button>
+        <k-button :primary="true" slot="nextItemBtn" @click="nextContentClicked" :text="$tr('nextContent')" alignment="right"/>
       </points-popup>
 
       <transition v-else name="slidein" appear>
         <points-slidein @close="markAsComplete"/>
       </transition>
     </template>
->>>>>>> e1b72fce
 
   </div>
 
