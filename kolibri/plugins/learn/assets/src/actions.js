--- conflicted
+++ resolved
@@ -63,10 +63,7 @@
   return state;
 }
 
-<<<<<<< HEAD
-=======
-
->>>>>>> 5eaeef2c
+
 function _collectionState(data) {
   const topics = data
     .filter((item) => item.kind === 'topic')
@@ -77,7 +74,6 @@
   return { topics, contents };
 }
 
-<<<<<<< HEAD
 function _contentSummaryLoggingState(data) {
   const state = {
     id: data.id,
@@ -141,8 +137,6 @@
   };
   return mapping;
 }
-=======
->>>>>>> 5eaeef2c
 
 /**
  * Actions
@@ -181,14 +175,10 @@
 
   Resources.getModel(id).fetch()
     .then((attributes) => {
-<<<<<<< HEAD
       const pageState = {
         content: _contentState(attributes),
         logging: { summary: { progress: 0 } },
       };
-=======
-      const pageState = { content: _contentState(attributes) };
->>>>>>> 5eaeef2c
       store.dispatch('SET_PAGE_STATE', pageState);
       store.dispatch('CORE_SET_PAGE_LOADING', false);
       store.dispatch('CORE_SET_ERROR', null);
@@ -230,10 +220,7 @@
       const pageState = {
         content: _contentState(attributes),
         recommended: recommended.map(_contentState),
-<<<<<<< HEAD
         logging: { summary: { progress: 0 } },
-=======
->>>>>>> 5eaeef2c
       };
       store.dispatch('SET_PAGE_STATE', pageState);
       store.dispatch('CORE_SET_PAGE_LOADING', false);
@@ -288,7 +275,6 @@
   store.dispatch('CORE_SET_ERROR', null);
 }
 
-<<<<<<< HEAD
 /**
  * Create models to store progress
  */
@@ -435,8 +421,6 @@
   intervalTimer.stopTimer();
   this.updateLogs(true);
 }
-=======
->>>>>>> 5eaeef2c
 
 module.exports = {
   showExploreTopic,
@@ -446,7 +430,6 @@
   showScratchpad,
   triggerSearch,
   toggleSearch,
-<<<<<<< HEAD
   initContentSession,
   startTrackingProgress,
   stopTrackingProgress,
@@ -454,6 +437,4 @@
   updateProgress,
   saveLogs,
   updateLogs,
-=======
->>>>>>> 5eaeef2c
 };