const ContentNodeResource = require('kolibri').resources.ContentNodeResource;
const ChannelResource = require('kolibri').resources.ChannelResource;
const constants = require('./state/constants');
const PageNames = constants.PageNames;
const cookiejs = require('js-cookie');
const router = require('router');


/**
 * Vuex State Mappers
 *
 * The methods below help map data from
 * the API to state in the Vuex store
 */

function _crumbState(ancestors) {
  // skip the root node
  return ancestors.slice(1).map(ancestor => ({
    id: ancestor.pk,
    title: ancestor.title,
  }));
}


function _topicState(data) {
  const state = {
    id: data.pk,
    title: data.title,
    description: data.description,
    breadcrumbs: _crumbState(data.ancestors),
  };
  return state;
}

function _contentState(data) {
  let progress;
  if (!data.progress_fraction) {
    progress = 'unstarted';
  } else if (data.progress_fraction < 1) {
    progress = 'partial';
  } else {
    progress = 'complete';
  }
  const state = {
    id: data.pk,
    title: data.title,
    kind: data.kind,
    description: data.description,
    thumbnail: data.thumbnail,
    available: data.available,
    files: data.files,
<<<<<<< HEAD
    progress,
=======
    content_id: data.content_id,
    progress: data.progress ? data.progress : 'unstarted',
>>>>>>> 7f723f3c
    breadcrumbs: _crumbState(data.ancestors),
  };
  return state;
}


function _collectionState(data) {
  const topics = data
    .filter((item) => item.kind === 'topic')
    .map((item) => _topicState(item));
  const contents = data
    .filter((item) => item.kind !== 'topic')
    .map((item) => _contentState(item));
  return { topics, contents };
}


/*
 * Returns a promise that gets current channel.
 */
function _getCurrentChannel() {
  let currentChannelId = null;
  return new Promise((resolve, reject) => {
    ChannelResource.getCollection({}).fetch()
      .then((channelList) => {
        if (channelList.length) {
          const cookieCurrentChannelId = cookiejs.get('currentChannel');
          if (channelList.some((channel) => channel.id === cookieCurrentChannelId)) {
            currentChannelId = cookieCurrentChannelId;
          } else {
            currentChannelId = channelList[0].id;
          }
        }
        resolve(currentChannelId);
      });
  });
}


/**
 * Actions
 *
 * These methods are used to update client-side state
 */

function redirectToExploreChannel(store) {
  store.dispatch('CORE_SET_PAGE_LOADING', true);
  store.dispatch('SET_PAGE_NAME', PageNames.EXPLORE_ROOT);
  _getCurrentChannel()
    .then((currentChannel) => {
      store.dispatch('CORE_SET_ERROR', null);
      if (currentChannel) {
        store.dispatch('SET_CURRENT_CHANNEL', currentChannel);
        cookiejs.set('currentChannel', currentChannel);
        router.go({
          name: constants.PageNames.EXPLORE_CHANNEL,
          params: {
            channel_id: currentChannel,
          },
        });
      } else {
        router.go({ name: constants.PageNames.CONTENT_UNAVAILABLE });
      }
    })
    .catch((error) => {
      store.dispatch('CORE_SET_ERROR', JSON.stringify(error, null, '\t'));
      store.dispatch('CORE_SET_PAGE_LOADING', false);
    });
}


function redirectToLearnChannel(store) {
  store.dispatch('CORE_SET_PAGE_LOADING', true);
  store.dispatch('SET_PAGE_NAME', PageNames.LEARN_ROOT);
  _getCurrentChannel()
    .then((currentChannel) => {
      store.dispatch('CORE_SET_ERROR', null);
      if (currentChannel) {
        store.dispatch('SET_CURRENT_CHANNEL', currentChannel);
        cookiejs.set('currentChannel', currentChannel);
        router.go({
          name: constants.PageNames.LEARN_CHANNEL,
          params: {
            channel_id: currentChannel,
          },
        });
      } else {
        router.go({ name: constants.PageNames.CONTENT_UNAVAILABLE });
      }
    })
    .catch((error) => {
      store.dispatch('CORE_SET_ERROR', JSON.stringify(error, null, '\t'));
      store.dispatch('CORE_SET_PAGE_LOADING', false);
    });
}

function showExploreTopic(store, channelId, id) {
  store.dispatch('CORE_SET_PAGE_LOADING', true);
  store.dispatch('SET_PAGE_NAME', PageNames.EXPLORE_CHANNEL);
  store.dispatch('SET_CURRENT_CHANNEL', channelId);
  cookiejs.set('currentChannel', channelId);

  const attributesPromise = ContentNodeResource.getModel(id).fetch();
  const childrenPromise = ContentNodeResource.getCollection({ parent: id }).fetch();
  const channelPromise = ChannelResource.getCollection({}).fetch();

  Promise.all([attributesPromise, childrenPromise, channelPromise])
    .then(([attributes, children, channelList]) => {
      const pageState = { id };
      pageState.topic = _topicState(attributes);
      const collection = _collectionState(children);
      pageState.subtopics = collection.topics;
      pageState.contents = collection.contents;
      store.dispatch('SET_PAGE_STATE', pageState);
      store.dispatch('CORE_SET_PAGE_LOADING', false);
      store.dispatch('CORE_SET_ERROR', null);
      store.dispatch('SET_CHANNEL_LIST', channelList);
    })
    .catch((error) => {
      store.dispatch('CORE_SET_ERROR', JSON.stringify(error, null, '\t'));
      store.dispatch('CORE_SET_PAGE_LOADING', false);
    });
}


function showExploreContent(store, channelId, id) {
  store.dispatch('CORE_SET_PAGE_LOADING', true);
  store.dispatch('SET_PAGE_NAME', PageNames.EXPLORE_CONTENT);
  store.dispatch('SET_CURRENT_CHANNEL', channelId);
  cookiejs.set('currentChannel', channelId);

  const attributesPromise = ContentNodeResource.getModel(id).fetch();
  const channelPromise = ChannelResource.getCollection({}).fetch();

  Promise.all([attributesPromise, channelPromise])
    .then(([attributes, channelList]) => {
      const pageState = { content: _contentState(attributes) };
      store.dispatch('SET_PAGE_STATE', pageState);
      store.dispatch('CORE_SET_PAGE_LOADING', false);
      store.dispatch('CORE_SET_ERROR', null);
      store.dispatch('SET_CHANNEL_LIST', channelList);
    })
    .catch((error) => {
      store.dispatch('CORE_SET_ERROR', JSON.stringify(error, null, '\t'));
      store.dispatch('CORE_SET_PAGE_LOADING', false);
    });
}


function showLearnChannel(store, channelId) {
  store.dispatch('CORE_SET_PAGE_LOADING', true);
  store.dispatch('SET_PAGE_NAME', PageNames.LEARN_CHANNEL);
  store.dispatch('SET_CURRENT_CHANNEL', channelId);
  cookiejs.set('currentChannel', channelId);

  const recommendedPromise = ContentNodeResource.getCollection({ recommendations: '' }).fetch();
  const channelPromise = ChannelResource.getCollection({}).fetch();
  Promise.all([recommendedPromise, channelPromise])
    .then(([recommendations, channelList]) => {
      const pageState = { recommendations: recommendations.map(_contentState) };
      store.dispatch('SET_PAGE_STATE', pageState);
      store.dispatch('CORE_SET_PAGE_LOADING', false);
      store.dispatch('CORE_SET_ERROR', null);
      store.dispatch('SET_CHANNEL_LIST', channelList);
    })
    .catch((error) => {
      store.dispatch('CORE_SET_ERROR', JSON.stringify(error, null, '\t'));
      store.dispatch('CORE_SET_PAGE_LOADING', false);
    });
}


function showLearnContent(store, channelId, id) {
  store.dispatch('CORE_SET_PAGE_LOADING', true);
  store.dispatch('SET_PAGE_NAME', PageNames.LEARN_CONTENT);
  store.dispatch('SET_CURRENT_CHANNEL', channelId);
  cookiejs.set('currentChannel', channelId);

  const attributesPromise = ContentNodeResource.getModel(id).fetch();
  const recommendedPromise = ContentNodeResource.getCollection({ recommendations_for: id }).fetch();
  const channelPromise = ChannelResource.getCollection({}).fetch();

  Promise.all([attributesPromise, recommendedPromise, channelPromise])
    .then(([attributes, recommended, channelList]) => {
      const pageState = {
        content: _contentState(attributes),
        recommended: recommended.map(_contentState),
      };
      store.dispatch('SET_PAGE_STATE', pageState);
      store.dispatch('CORE_SET_PAGE_LOADING', false);
      store.dispatch('CORE_SET_ERROR', null);
      store.dispatch('SET_CHANNEL_LIST', channelList);
    })
    .catch((error) => {
      store.dispatch('CORE_SET_ERROR', JSON.stringify(error, null, '\t'));
      store.dispatch('CORE_SET_PAGE_LOADING', false);
    });
}


function triggerSearch(store, searchTerm) {
  if (!searchTerm) {
    const searchState = {
      searchTerm,
      topics: [],
      contents: [],
    };
    store.dispatch('SET_SEARCH_STATE', searchState);
    return;
  }

  store.dispatch('SET_SEARCH_LOADING');

  const contentCollection = ContentNodeResource.getPagedCollection({ search: searchTerm });
  const searchResultsPromise = contentCollection.fetch();

  searchResultsPromise.then((results) => {
    const searchState = { searchTerm };
    const collection = _collectionState(results);
    searchState.topics = collection.topics;
    searchState.contents = collection.contents;
    store.dispatch('SET_SEARCH_STATE', searchState);
  })
    .catch((error) => {
      // TODO - how to parse and format?
      store.dispatch('CORE_SET_ERROR', JSON.stringify(error, null, '\t'));
    });
}


function toggleSearch(store) {
  store.dispatch('TOGGLE_SEARCH');
}


function showScratchpad(store) {
  store.dispatch('SET_PAGE_NAME', PageNames.SCRATCHPAD);
  store.dispatch('SET_PAGE_STATE', {});
  store.dispatch('CORE_SET_PAGE_LOADING', false);
  store.dispatch('CORE_SET_ERROR', null);
}

function showContentUnavailable(store) {
  store.dispatch('SET_PAGE_NAME', PageNames.CONTENT_UNAVAILABLE);
  store.dispatch('SET_PAGE_STATE', {});
  store.dispatch('CORE_SET_PAGE_LOADING', false);
  store.dispatch('CORE_SET_ERROR', null);
}


module.exports = {
  redirectToExploreChannel,
  redirectToLearnChannel,
  showExploreTopic,
  showExploreContent,
  showLearnChannel,
  showLearnContent,
  showScratchpad,
  showContentUnavailable,
  triggerSearch,
  toggleSearch,
};<|MERGE_RESOLUTION|>--- conflicted
+++ resolved
@@ -49,12 +49,8 @@
     thumbnail: data.thumbnail,
     available: data.available,
     files: data.files,
-<<<<<<< HEAD
     progress,
-=======
     content_id: data.content_id,
-    progress: data.progress ? data.progress : 'unstarted',
->>>>>>> 7f723f3c
     breadcrumbs: _crumbState(data.ancestors),
   };
   return state;
