<template>

  <div class="collapsible-grid">
    <div
      class="clickable-header"
      :style="{ backgroundColor: $coreActionNormal }"
      :class="{'expanded-header': !hidden}"
      @click="hidden = !hidden"
    >
<<<<<<< HEAD
      <PageHeader :title="child.title" :progress="child.progress" style="display: inline-block" />
      <UiIconButton type="secondary" size="large" class="topic-arrow" disabled>
=======
      <PageHeader :title="child.title" style="display: inline-block; padding-left: 16px" />
      <UiIconButton 
        type="secondary" 
        size="large"
        style="float: right; margin: 8px 8px 0 0" 
        disabled
      >
>>>>>>> de4d6afe
        <mat-svg v-if="!hidden" name="expand_less" category="navigation" />
        <mat-svg v-else name="expand_more" category="navigation" />
      </UiIconButton>
      <div
        v-if="child.progress !== undefined"
        class="progress-bar-wrapper"
        :style="{ backgroundColor: $coreGrey }"
      >
        <div
          class="progress-bar"
          :style="{
            width: `${child.progress * 100}%`,
            backgroundColor: isMastered ?
              $coreStatusMastered : (isInProgress ? $coreStatusProgress : ''),
          }"
        >
        </div>
      </div>
    </div>
    <div :class="{'hidden-grid': hidden}">
      <ContentCardGroupGrid
        v-if="child.children.length"
        :contents="child.children"
        :genContentLink="genContentLink"
        style="padding-left: 16px; padding-top: 16px"
      />
    </div>
  </div>

</template>


<script>

  import themeMixin from 'kolibri.coreVue.mixins.themeMixin';
  import { ContentNodeKinds } from 'kolibri.coreVue.vuex.constants';
  import UiIconButton from 'kolibri.coreVue.components.UiIconButton';
  import { PageNames } from '../constants';
  import PageHeader from '../../../../learn/assets/src/views/PageHeader';
  import ContentCardGroupGrid from './ContentCardGroupGrid';

  export default {
    name: 'ExpandableContentCardGroupGrid',
    components: {
      PageHeader,
      ContentCardGroupGrid,
      UiIconButton,
    },
    mixins: [themeMixin],
    props: { child: Object },
    data() {
      return {
        hidden: true,
      };
    },
    computed: {
      isMastered() {
        return this.child.progress === 1;
      },
      isInProgress() {
        return this.child.progress > 0 && this.child.progress < 1;
      },
    },
    methods: {
      genContentLink(id, kind) {
        if (kind === ContentNodeKinds.TOPIC) {
          return {
            name: PageNames.KNOWLEDGE_MAP,
            params: { channel_id: this.channelId, id },
          };
        }
        return {
          name: PageNames.TOPICS_CONTENT,
          params: { channel_id: this.channelId, id },
        };
      },
    },
  };

</script>


<style lang="scss">

  .collapsible-grid {
    margin-bottom: 8px;
    overflow: auto;
    border-radius: 8px;
    box-shadow: 0 2px 2px 0 rgba(0, 0, 0, 0.14), 0 3px 1px -2px rgba(0, 0, 0, 0.2),
      0 1px 5px 0 rgba(0, 0, 0, 0.12);
  }

  .clickable-header {
    color: white;
    border-radius: 8px;
  }

  .expanded-header {
    border-radius: 8px 8px 0 0;
  }

  .hidden-grid {
    display: none;
  }

  .topic-arrow {
    float: right;
    margin: 8px 8px 0 0;
  }

  .progress-bar-wrapper {
    width: 100%;
    height: 8px;
    opacity: 0.9;
  }

  .progress-bar {
    height: 100%;
  }

</style><|MERGE_RESOLUTION|>--- conflicted
+++ resolved
@@ -7,10 +7,6 @@
       :class="{'expanded-header': !hidden}"
       @click="hidden = !hidden"
     >
-<<<<<<< HEAD
-      <PageHeader :title="child.title" :progress="child.progress" style="display: inline-block" />
-      <UiIconButton type="secondary" size="large" class="topic-arrow" disabled>
-=======
       <PageHeader :title="child.title" style="display: inline-block; padding-left: 16px" />
       <UiIconButton 
         type="secondary" 
@@ -18,7 +14,6 @@
         style="float: right; margin: 8px 8px 0 0" 
         disabled
       >
->>>>>>> de4d6afe
         <mat-svg v-if="!hidden" name="expand_less" category="navigation" />
         <mat-svg v-else name="expand_more" category="navigation" />
       </UiIconButton>
@@ -124,11 +119,6 @@
     display: none;
   }
 
-  .topic-arrow {
-    float: right;
-    margin: 8px 8px 0 0;
-  }
-
   .progress-bar-wrapper {
     width: 100%;
     height: 8px;
