<template>

  <div>
    <div class="top-buttons pure-g">

      <div :class="windowSize.breakpoint > 2 ? 'pure-u-1-2' : 'pure-u-1-1 align-center'">
        <k-router-link
          :text="$tr('backToClassDetails')"
          :to="editClassLink"
          :primary="false"
          appearance="flat-button"
          class="link-button"
        />
      </div>

      <div
        :class="windowSize.breakpoint > 2 ? 'pure-u-1-2 align-right' : 'pure-u-1-1 align-center'"
      >
        <k-button
          :text="$tr('createNewUser')"
          :primary="false"
          @click="openCreateUserModal"
        />
        <k-button
          :text="$tr('enrollSelectedUsers')"
          :primary="true"
          @click="openConfirmEnrollmentModal"
          :disabled="selectedUsers.length === 0"
        />
      </div>

    </div>

    <confirm-enrollment-modal
      v-if="showConfirmEnrollmentModal"
      :className="className"
      :classId="classId"
      :selectedUsers="selectedUsers"
    />

    <h1>{{ $tr('selectLearners', { className }) }}</h1>
    <p>{{ $tr('showingAllUnassigned') }}</p>

    <p v-if="facilityUsers.length === 0">{{ $tr('noUsersExist') }}</p>

    <p v-else-if="usersNotInClass.length === 0">{{ $tr('allUsersAlready') }}</p>

    <div v-else>

      <div class="actions-header">

        <k-filter-textbox
          class="filter"
          :class="{ 'invisible' : showSelectedUsers }"
          :placeholder="$tr('searchForUser')"
          v-model.trim="filterInput"
          @input="pageNum = 1"
        />
        <div class="inline-block">
          <ui-checkbox
            name="showSelectedUsers"
            :class="{ 'invisible' : filterInput }"
            :label="`${$tr('selectedUsers')} (${selectedUsers.length})`"
            v-model="showSelectedUsers"
            class="checkbox"
            @input="pageNum = 1"
          />
        </div>
      </div>
      <core-table>
        <thead slot="thead">
          <tr>
            <th class="core-table-checkbox-col">
              <k-checkbox
                :label="$tr('selectAllOnPage')"
                :showLabel="false"
                :checked="selectAllIsChecked"
                :disabled="visibleFilteredUsers.length === 0 || showSelectedUsers"
                @change="toggleAllVisibleUsers"
              />
            </th>
            <th class="core-table-main-col">{{ $tr('username') }}</th>
            <th>{{ $tr('role') }}</th>
            <th>{{ $tr('name') }}</th>
          </tr>
        </thead>

        <tbody
          slot="tbody"
          name="row"
          is="transition-group"
          class="core-table-rows-selectable"
        >

          <tr
            v-for="learner in visibleFilteredUsers"
            :class="isSelected(learner.id) ? 'core-table-row-selected' : ''"
            @click="toggleSelection(learner.id)"
            :key="learner.id"
          >
            <td class="core-table-checkbox-col">
              <k-checkbox
                :label="$tr('selectUser')"
                :showLabel="false"
                :checked="isSelected(learner.id)"
                @change="toggleSelection(learner.id)"
                @click.native.stop
              />
            </td>
            <th class="core-table-main-col">{{ learner.username }}</th>
            <td>{{ learner.kind }}</td>
            <td>{{ learner.full_name }}</td>
          </tr>
        </tbody>
      </core-table>

      <p v-if="filteredUsers.length === 0 && showSelectedUsers">{{ $tr('noUsersSelected') }}</p>
      <p v-if="filteredUsers.length === 0 && filterInput !== ''">
        {{ $tr('noUsersMatch') }} <strong>"{{ filterInput }}"</strong>
      </p>

      <div class="pagination-footer">
        <span>
          {{ $tr('pagination', { visibleStartRange, visibleEndRange, numFilteredUsers }) }}
        </span>
        <nav>
          <ui-icon-button
            type="primary"
            :icon="isRtl? 'chevron_right' : 'chevron_left'"
            :ariaLabel="$tr('previousResults')"
            :disabled="pageNum === 1"
            size="small"
            @click="goToPage(pageNum - 1)"
          />
          <ui-icon-button
            type="primary"
            :icon="isRtl? 'chevron_left' : 'chevron_right'"
            :ariaLabel="$tr('nextResults')"
            :disabled="pageNum === numPages"
            size="small"
            @click="goToPage(pageNum + 1)"
          />
        </nav>
      </div>
    </div>

    <user-create-modal v-if="showCreateUserModal" />

  </div>

</template>


<script>

  import * as constants from '../../constants';
  import * as actions from '../../state/actions';
  import differenceWith from 'lodash/differenceWith';
  import responsiveWindow from 'kolibri.coreVue.mixins.responsiveWindow';
  import orderBy from 'lodash/orderBy';
  import kButton from 'kolibri.coreVue.components.kButton';
  import kRouterLink from 'kolibri.coreVue.components.kRouterLink';
  import kCheckbox from 'kolibri.coreVue.components.kCheckbox';
  import uiIconButton from 'keen-ui/src/UiIconButton';
  import uiIcon from 'keen-ui/src/UiIcon';
  import kFilterTextbox from 'kolibri.coreVue.components.kFilterTextbox';
  import userCreateModal from '../user-page/user-create-modal';
  import confirmEnrollmentModal from './confirm-enrollment-modal';
  import uiCheckbox from 'keen-ui/src/UiCheckbox';
  import userRole from '../user-role';
  import CoreTable from 'kolibri.coreVue.components.CoreTable';

  export default {
    name: 'managementClassEnroll',
    components: {
      kButton,
      kRouterLink,
      kCheckbox,
      uiIconButton,
      uiIcon,
      kFilterTextbox,
      userCreateModal,
      confirmEnrollmentModal,
      uiCheckbox,
      userRole,
      CoreTable,
    },
    mixins: [responsiveWindow],
    $trs: {
      backToClassDetails: 'Back to class details',
      enrollSelectedUsers: 'Review & save',
      selectLearners: 'Select users to enroll in {className}',
      showingAllUnassigned: 'Showing all users currently not enrolled in this class',
      searchForUser: 'Search for a user',
      createNewUser: 'New user account',
      name: 'Full name',
      username: 'Username',
      selectedUsers: 'Show selected users',
      role: 'Role',
      noUsersExist: 'No users exist',
      noUsersSelected: 'No users are selected',
      noUsersMatch: 'No users match',
      previousResults: 'Previous results',
      nextResults: 'Next results',
      selectAllOnPage: 'Select all on page',
      allUsersAlready: 'All users are already enrolled in this class',
      search: 'Search',
      selectUser: 'Select user',
      pagination:
        '{ visibleStartRange, number } - { visibleEndRange, number } of { numFilteredUsers, number }',
    },
    data: () => ({
      filterInput: '',
      perPage: 10,
      pageNum: 1,
      selectedUsers: [],
      showSelectedUsers: false,
    }),
    computed: {
      usersNotInClass() {
        return differenceWith(this.facilityUsers, this.classUsers, (a, b) => a.id === b.id);
      },
      usersNotInClassSelected() {
        return this.usersNotInClass.filter(user => this.selectedUsers.includes(user.id));
      },
      filteredUsers() {
        const users = this.showSelectedUsers ? this.usersNotInClassSelected : this.usersNotInClass;
        return users.filter(user => {
          const searchTerms = this.filterInput
            .split(' ')
            .filter(Boolean)
            .map(term => term.toLowerCase());
          const fullName = user.full_name.toLowerCase();
          const username = user.username.toLowerCase();
          return searchTerms.every(term => fullName.includes(term) || username.includes(term));
        });
      },
      sortedFilteredUsers() {
        return orderBy(
          this.filteredUsers,
          [user => user.username.toUpperCase(), user => user.full_name.toUpperCase()],
          ['asc', 'asc']
        );
      },
      numFilteredUsers() {
        return this.sortedFilteredUsers.length;
      },
      numPages() {
        return Math.ceil(this.numFilteredUsers / this.perPage);
      },
      startRange() {
        return (this.pageNum - 1) * this.perPage;
      },
      visibleStartRange() {
        return Math.min(this.startRange + 1, this.numFilteredUsers);
      },
      endRange() {
        return this.pageNum * this.perPage;
      },
      visibleEndRange() {
        return Math.min(this.endRange, this.numFilteredUsers);
      },
      visibleFilteredUsers() {
        return this.sortedFilteredUsers.slice(this.startRange, this.endRange);
      },
      allVisibleFilteredUsersSelected() {
        return this.visibleFilteredUsers.every(visibleUser =>
          this.selectedUsers.includes(visibleUser.id)
        );
      },
      editClassLink() {
        return {
          name: constants.PageNames.CLASS_EDIT_MGMT_PAGE,
          id: this.classId,
        };
      },
      showCreateUserModal() {
        return this.modalShown === constants.Modals.CREATE_USER;
      },
      showConfirmEnrollmentModal() {
        return this.modalShown === constants.Modals.CONFIRM_ENROLLMENT;
      },
      selectAllIsChecked() {
        return (
          this.allVisibleFilteredUsersSelected &&
          this.visibleFilteredUsers.length !== 0 &&
          !this.showSelectedUsers
        );
      },
    },
    watch: {
      userJustCreated(user) {
        this.selectedUsers.push(user.id);
      },
    },
    methods: {
      reducePageNum() {
        while (this.visibleFilteredUsers.length === 0 && this.pageNum > 1) {
          this.pageNum = this.pageNum - 1;
        }
      },
      isSelected(userId) {
        return this.selectedUsers.includes(userId);
      },
      toggleSelection(userId) {
        const index = this.selectedUsers.indexOf(userId);
        if (index === -1) {
          this.selectedUsers.push(userId);
        } else {
          this.selectedUsers.splice(index, 1);
        }
        this.reducePageNum();
      },
      toggleAllVisibleUsers(value) {
        if (value) {
          this.visibleFilteredUsers.forEach(visibleUser => {
            if (!this.selectedUsers.includes(visibleUser.id)) {
              this.selectedUsers.push(visibleUser.id);
            }
          });
        } else {
          this.visibleFilteredUsers.forEach(visibleUser => {
            this.selectedUsers = this.selectedUsers.filter(
              selectedUser => selectedUser !== visibleUser.id
            );
          });
        }
        this.reducePageNum();
      },
      goToPage(page) {
        this.pageNum = page;
      },
      pageWithinRange(page) {
        const maxOnEachSide = 1;
        if (this.pageNum === 1 || this.pageNum === this.numPages) {
          return Math.abs(this.pageNum - page) <= maxOnEachSide + 1;
        }
        return Math.abs(this.pageNum - page) <= maxOnEachSide;
      },
      openCreateUserModal() {
        this.displayModal(constants.Modals.CREATE_USER);
      },
      openConfirmEnrollmentModal() {
        this.displayModal(constants.Modals.CONFIRM_ENROLLMENT);
      },
    },
    vuex: {
      getters: {
        classId: state => state.pageState.class.id,
        className: state => state.pageState.class.name,
        facilityUsers: state => state.pageState.facilityUsers,
        classUsers: state => state.pageState.classUsers,
        modalShown: state => state.pageState.modalShown,
        userJustCreated: state => state.pageState.userJustCreated,
      },
      actions: { displayModal: actions.displayModal },
    },
  };

</script>


<style lang="stylus" scoped>

  @require '~kolibri.styles.definitions'

  >>>.switch
    margin-top: 20px
    .ui-switch__track
      z-index: 0

    .ui-switch__thumb
      z-index: 1

  .align-right
    text-align: right

  .align-center
    text-align: center

  .link-button
    text-decoration: none

  .top-buttons
    position: relative

<<<<<<< HEAD
  table
    width: 100%
    word-break: break-all

  th
    text-align: left

  td, th
    padding: 0.5em


  thead
    color: $core-text-annotation
    font-size: small

  tbody
    tr
      cursor: pointer
      &:hover
        background-color: $table-row-hover

  .selectedrow
    background-color: $table-row-selected

  .col-checkbox
    width: 24px

  .col-role
    width: 30%

  .col-username
    width: 35%

=======
>>>>>>> 1d42051b
  nav
    display: inline-block

  .pagination-footer
    text-align: right

  .inline-block
    display: inline-block

  .invisible
    visibility: hidden

  .row-enter-active, .row-leave-active
    transition: all 0.25s ease

  .row-enter, .row-leave-active
    opacity: 0
    transform: scale3d(1, 0.5, 1)

  .filter
    margin-right: 16px

</style><|MERGE_RESOLUTION|>--- conflicted
+++ resolved
@@ -384,42 +384,6 @@
   .top-buttons
     position: relative
 
-<<<<<<< HEAD
-  table
-    width: 100%
-    word-break: break-all
-
-  th
-    text-align: left
-
-  td, th
-    padding: 0.5em
-
-
-  thead
-    color: $core-text-annotation
-    font-size: small
-
-  tbody
-    tr
-      cursor: pointer
-      &:hover
-        background-color: $table-row-hover
-
-  .selectedrow
-    background-color: $table-row-selected
-
-  .col-checkbox
-    width: 24px
-
-  .col-role
-    width: 30%
-
-  .col-username
-    width: 35%
-
-=======
->>>>>>> 1d42051b
   nav
     display: inline-block
 
