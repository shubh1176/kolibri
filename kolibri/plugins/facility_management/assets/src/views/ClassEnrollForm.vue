--- conflicted
+++ resolved
@@ -38,14 +38,8 @@
   import differenceWith from 'lodash/differenceWith';
   import responsiveWindow from 'kolibri.coreVue.mixins.responsiveWindow';
   import KButton from 'kolibri.coreVue.components.KButton';
-<<<<<<< HEAD
+  import commonCoreStrings from 'kolibri.coreVue.mixins.commonCoreStrings';
   import PaginatedListContainer from 'kolibri.coreVue.components.PaginatedListContainer';
-=======
-  import UiIconButton from 'kolibri.coreVue.components.UiIconButton';
-  import KFilterTextbox from 'kolibri.coreVue.components.KFilterTextbox';
-  import KIcon from 'kolibri.coreVue.components.KIcon';
-  import commonCoreStrings from 'kolibri.coreVue.mixins.commonCoreStrings';
->>>>>>> 72a8b0d5
   import { userMatchesFilter, filterAndSortUsers } from '../userSearchUtils';
   import UserTable from './UserTable';
 
@@ -89,7 +83,7 @@
           return this.$tr('allUsersAlready');
         }
         if (items.length === 0 && filterInput !== '') {
-          return this.$tr('noUsersExist', { filterText: filterInput });
+          return this.$tr('noUsersMatch', { filterText: filterInput });
         }
 
         return '';
@@ -99,15 +93,7 @@
       searchForUser: 'Search for a user',
       userTableLabel: 'User List',
       // TODO clarify empty state messages after string freeze
-<<<<<<< HEAD
-      noUsersExist: 'No users exist',
-      noUsersSelected: 'No users are selected',
       noUsersMatch: 'No users match the filter: "{filterText}"',
-=======
-      noUsersMatch: 'No users match',
-      previousResults: 'Previous results',
-      nextResults: 'Next results',
->>>>>>> 72a8b0d5
       selectAllOnPage: 'Select all on page',
       allUsersAlready: 'All users are already enrolled in this class',
       selectUser: 'Select user',
