<template>

  <k-modal
    :title="$tr('editUser')"
    :submitText="$tr('save')"
    :cancelText="$tr('cancel')"
    :submitDisabled="isBusy"
    @submit="submitForm"
    @cancel="displayModal(false)"
  >
<<<<<<< HEAD
    <ui-alert
      v-if="error"
      type="error"
      :dismissible="false"
    >
      {{ error }}
    </ui-alert>
=======
    <form class="edit-user-form" @submit.prevent="submitForm">
>>>>>>> a0ef52de

    <k-textbox
      ref="name"
      type="text"
      :label="$tr('fullName')"
      :autofocus="true"
      :maxlength="120"
      :invalid="nameIsInvalid"
      :invalidText="nameIsInvalidText"
      @blur="nameBlurred = true"
      v-model="newName"
    />

    <k-textbox
      ref="username"
      type="text"
      :label="$tr('username')"
      :maxlength="30"
      :invalid="usernameIsInvalid"
      :invalidText="usernameIsInvalidText"
      @blur="usernameBlurred = true"
      v-model="newUsername"
    />

    <k-select
      :label="$tr('userType')"
      :options="userKinds"
      v-model="newKind"
    />

    <fieldset class="coach-selector" v-if="coachIsSelected">
      <k-radio-button
        :label="$tr('classCoachLabel')"
        :description="$tr('classCoachDescription')"
        :value="true"
        v-model="classCoachIsSelected"
      />
      <k-radio-button
        :label="$tr('facilityCoachLabel')"
        :description="$tr('facilityCoachDescription')"
        :value="false"
        v-model="classCoachIsSelected"
      />
    </fieldset>
  </k-modal>

</template>


<script>

  import { UserKinds } from 'kolibri.coreVue.vuex.constants';
  import { currentFacilityId } from 'kolibri.coreVue.vuex.getters';
  import { validateUsername } from 'kolibri.utils.validators';
  import kModal from 'kolibri.coreVue.components.kModal';
  import kTextbox from 'kolibri.coreVue.components.kTextbox';
  import kSelect from 'kolibri.coreVue.components.kSelect';
  import uiAlert from 'kolibri.coreVue.components.uiAlert';
  import kRadioButton from 'kolibri.coreVue.components.kRadioButton';
  import { updateUser, displayModal } from '../../state/actions';

  export default {
    name: 'editUserModal',
    $trs: {
      editUser: 'Edit user',
      fullName: 'Full name',
      username: 'Username',
      userType: 'User type',
      admin: 'Admin',
      coach: 'Coach',
      learner: 'Learner',
      save: 'Save',
      cancel: 'Cancel',
      required: 'This field is required',
      usernameAlreadyExists: 'Username already exists',
      usernameNotAlphaNumUnderscore: 'Username can only contain letters, numbers, and underscores',
      classCoachLabel: 'Class coach',
      classCoachDescription: "Can only instruct classes that they're assigned to",
      facilityCoachLabel: 'Facility coach',
      facilityCoachDescription: 'Can instruct all classes in your facility',
    },
    components: {
      kModal,
      kTextbox,
      kSelect,
      uiAlert,
      kRadioButton,
    },
    props: {
      id: {
        type: String,
        required: true,
      },
      name: {
        type: String,
        required: true,
      },
      username: {
        type: String,
        required: true,
      },
      kind: {
        type: String,
        required: true,
      },
    },
    data() {
      return {
        classCoachIsSelected: true,
        newName: this.name,
        newUsername: this.username,
        newKind: null,
        nameBlurred: false,
        usernameBlurred: false,
        formSubmitted: false,
      };
    },
    computed: {
      coachIsSelected() {
        return this.newKind.value === UserKinds.COACH;
      },
      userKinds() {
        return [
          {
            label: this.$tr('learner'),
            value: UserKinds.LEARNER,
          },
          {
            label: this.$tr('coach'),
            value: UserKinds.COACH,
          },
          {
            label: this.$tr('admin'),
            value: UserKinds.ADMIN,
          },
        ];
      },
      nameIsInvalidText() {
        if (this.nameBlurred || this.formSubmitted) {
          if (this.newName === '') {
            return this.$tr('required');
          }
        }
        return '';
      },
      nameIsInvalid() {
        return Boolean(this.nameIsInvalidText);
      },
      usernameAlreadyExists() {
        // Just return if it's the same username with a different case
        if (this.username.toLowerCase() === this.newUsername.toLowerCase()) {
          return false;
        }

        return this.facilityUsers.find(
          ({ username }) => username.toLowerCase() === this.newUsername.toLowerCase()
        );
      },
      usernameIsInvalidText() {
        if (this.usernameBlurred || this.formSubmitted) {
          if (this.newUsername === '') {
            return this.$tr('required');
          }
          if (this.usernameAlreadyExists) {
            return this.$tr('usernameAlreadyExists');
          }
          if (!validateUsername(this.newUsername)) {
            return this.$tr('usernameNotAlphaNumUnderscore');
          }
        }
        return '';
      },
      usernameIsInvalid() {
        return Boolean(this.usernameIsInvalidText);
      },
      formIsValid() {
        return !this.nameIsInvalid && !this.usernameIsInvalid;
      },
    },
    beforeMount() {
      const coachOption = this.userKinds[1];
      if (this.kind === UserKinds.ASSIGNABLE_COACH) {
        this.newKind = coachOption;
        this.classCoachIsSelected = true;
      } else if (this.kind === UserKinds.COACH) {
        this.newKind = coachOption;
        this.classCoachIsSelected = false;
      } else {
        this.newKind = this.userKinds.find(kind => kind.value === this.kind);
      }
    },
    methods: {
      submitForm() {
        const roleUpdate = {
          collection: this.currentFacilityId,
        };
        this.formSubmitted = true;
        if (this.formIsValid) {
          if (this.newKind.value === UserKinds.COACH) {
            if (this.classCoachIsSelected) {
              roleUpdate.kind = UserKinds.ASSIGNABLE_COACH;
            } else {
              roleUpdate.kind = UserKinds.COACH;
            }
          } else {
            roleUpdate.kind = this.newKind.value;
          }
          this.updateUser(this.id, {
            username: this.newUsername,
            full_name: this.newName,
            role: roleUpdate,
          }).then(() => {
            this.displayModal(false);
          });
          if (
            this.currentUserId === this.id &&
            this.currentUserKind !== UserKinds.SUPERUSER &&
            this.newKind.value === UserKinds.LEARNER
          ) {
            window.location.href = window.location.origin;
          }
        } else {
          if (this.nameIsInvalid) {
            this.$refs.name.focus();
          } else if (this.usernameIsInvalid) {
            this.$refs.username.focus();
          }
        }
      },
    },
    vuex: {
      actions: {
        updateUser,
        displayModal,
      },
      getters: {
        currentFacilityId,
        currentUserId: state => state.core.session.user_id,
        currentUserKind: state => state.core.session.kind[0],
        facilityUsers: state => state.pageState.facilityUsers,
        error: state => state.pageState.error,
        isBusy: state => state.pageState.isBusy,
      },
    },
  };

</script>


<style lang="stylus" scoped>

  .coach-selector
    margin-bottom: 3em
    margin: 0
    padding: 0
    border: none

  .edit-user-form
    min-height: 350px

</style><|MERGE_RESOLUTION|>--- conflicted
+++ resolved
@@ -8,7 +8,6 @@
     @submit="submitForm"
     @cancel="displayModal(false)"
   >
-<<<<<<< HEAD
     <ui-alert
       v-if="error"
       type="error"
@@ -16,9 +15,6 @@
     >
       {{ error }}
     </ui-alert>
-=======
-    <form class="edit-user-form" @submit.prevent="submitForm">
->>>>>>> a0ef52de
 
     <k-textbox
       ref="name"
