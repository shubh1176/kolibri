--- conflicted
+++ resolved
@@ -112,11 +112,7 @@
     width: 100%;
     margin: 0 auto;
     overflow-y: auto;
-<<<<<<< HEAD
-=======
-    background: $core-bg-light;
     box-shadow: 0 2px 50px rgba(0, 0, 0, 1);
->>>>>>> abfc36ad
   }
 
   .banner-inner {
