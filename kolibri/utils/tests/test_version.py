--- conflicted
+++ resolved
@@ -3,17 +3,11 @@
 """
 from __future__ import absolute_import, print_function, unicode_literals
 
-<<<<<<< HEAD
+import unittest
 from functools import wraps
-=======
-import unittest
->>>>>>> d3930cb8
 
 import kolibri
 from kolibri.utils import version
-
-<<<<<<< HEAD
-from .base import KolibriTestBase
 
 #: Because we don't want to call the original (decorated function), it uses
 #: caching and will return the result of the first call always. We call
@@ -41,8 +35,6 @@
 
     return wrapper
 
-=======
->>>>>>> d3930cb8
 
 class TestKolibriVersion(unittest.TestCase):
 
