"""
Django settings for kolibri project.

For more information on this file, see
https://docs.djangoproject.com/en/1.9/topics/settings/

For the full list of settings and their values, see
https://docs.djangoproject.com/en/1.9/ref/settings/
"""
from __future__ import absolute_import, print_function, unicode_literals

# Build paths inside the project like this: os.path.join(BASE_DIR, ...)
import os

# This is essential! We load the kolibri conf INSIDE the Django conf
from kolibri.utils import conf

BASE_DIR = os.path.abspath(os.path.dirname(__name__))

KOLIBRI_HOME = os.environ['KOLIBRI_HOME']

# Quick-start development settings - unsuitable for production
# See https://docs.djangoproject.com/en/1.9/howto/deployment/checklist/

# SECURITY WARNING: keep the secret key used in production secret!
SECRET_KEY = 'f@ey3)y^03r9^@mou97apom*+c1m#b1!cwbm50^s4yk72xce27'

# SECURITY WARNING: don't run with debug turned on in production!
DEBUG = True

ALLOWED_HOSTS = []


# Application definition

INSTALLED_APPS = [
    'kolibri.core',
    'django.contrib.admin',
    'django.contrib.auth',
    'django.contrib.contenttypes',
    'django.contrib.sessions',
    'django.contrib.messages',
    'django.contrib.staticfiles',
    'kolibri.auth.apps.KolibriAuthConfig',
    'kolibri.content',
    'rest_framework',
] + conf.config['INSTALLED_APPS']

MIDDLEWARE_CLASSES = (
    'django.contrib.sessions.middleware.SessionMiddleware',
    'django.middleware.common.CommonMiddleware',
    'django.middleware.csrf.CsrfViewMiddleware',
    'django.contrib.auth.middleware.AuthenticationMiddleware',
    'django.contrib.auth.middleware.SessionAuthenticationMiddleware',
    'django.contrib.messages.middleware.MessageMiddleware',
    'django.middleware.clickjacking.XFrameOptionsMiddleware',
    'django.middleware.security.SecurityMiddleware',
)

ROOT_URLCONF = 'kolibri.deployment.default.urls'

TEMPLATES = [
    {
        'BACKEND': 'django.template.backends.django.DjangoTemplates',
        'DIRS': [],
        'APP_DIRS': True,
        'OPTIONS': {
            'context_processors': [
                'django.template.context_processors.debug',
                'django.template.context_processors.request',
                'django.contrib.auth.context_processors.auth',
                'django.contrib.messages.context_processors.messages',
            ],
        },
    },
]

WSGI_APPLICATION = 'kolibri.deployment.default.wsgi.application'


# Database
# https://docs.djangoproject.com/en/1.9/ref/settings/#databases

DATABASES = {
    'default': {
        'ENGINE': 'django.db.backends.sqlite3',
        'NAME': os.path.join(conf.KOLIBRI_HOME, 'db.sqlite3'),
    }
}

# DIR for storing contentDBs
CONTENT_DB_DIR = os.path.join(BASE_DIR, 'kolibri', 'content', 'content_db')
# DIR for storing content copies for all channels
CONTENT_COPY_DIR = os.path.join(BASE_DIR, 'kolibri', 'content', 'content_copy')

# Internationalization
# https://docs.djangoproject.com/en/1.9/topics/i18n/

LANGUAGE_CODE = 'en-us'

TIME_ZONE = 'UTC'

USE_I18N = True

USE_L10N = True

USE_TZ = True


# Static files (CSS, JavaScript, Images)
# https://docs.djangoproject.com/en/1.9/howto/static-files/

STATIC_URL = '/static/'

# https://docs.djangoproject.com/en/1.9/ref/settings/#std:setting-LOGGING
# https://docs.djangoproject.com/en/1.9/topics/logging/

LOGGING = {
    'version': 1,
    'disable_existing_loggers': False,
    'formatters': {
        'verbose': {
            'format': '%(levelname)s %(asctime)s %(module)s %(process)d %(thread)d %(message)s'
        },
        'simple': {
            'format': '%(levelname)s %(message)s'
        },
        'simple_date': {
            'format': '%(levelname)s %(asctime)s %(module)s %(message)s'
        },
        'color': {
            '()': 'colorlog.ColoredFormatter',
            'format': '%(log_color)s%(levelname)-8s %(message)s',
            'log_colors': {
                'DEBUG': 'bold_black',
                'INFO': 'white',
                'WARNING': 'yellow',
                'ERROR': 'red',
                'CRITICAL': 'bold_red',
            },
        }
    },
    'filters': {
        'require_debug_true': {
            '()': 'django.utils.log.RequireDebugTrue',
        },
        'require_debug_false': {
            '()': 'django.utils.log.RequireDebugFalse',
        },
    },
    'handlers': {
        'console': {
            'level': 'INFO',
            'filters': ['require_debug_true'],
            'class': 'logging.StreamHandler',
            'formatter': 'color'
        },
        'mail_admins': {
            'level': 'ERROR',
            'class': 'django.utils.log.AdminEmailHandler',
            'filters': ['require_debug_false'],
        },
        'file_debug': {
            'level': 'DEBUG',
            'filters': ['require_debug_true'],
            'class': 'logging.FileHandler',
            'filename': os.path.join(KOLIBRI_HOME, 'debug.log'),
            'formatter': 'simple_date',
        },
        'file': {
            'level': 'INFO',
            'filters': [],
            'class': 'logging.FileHandler',
            'filename': os.path.join(KOLIBRI_HOME, 'kolibri.log'),
            'formatter': 'simple_date',
        },
    },
    'loggers': {
        'django': {
            'handlers': ['console', 'file'],
            'propagate': True,
        },
        'django.request': {
            'handlers': ['mail_admins', 'file'],
            'level': 'ERROR',
            'propagate': False,
        },
        'kolibri': {
            'handlers': ['console', 'mail_admins', 'file', 'file_debug'],
            'level': 'INFO',
        }
    }
}

<<<<<<< HEAD
REST_FRAMEWORK = {
    'PAGE_SIZE': 10,
}

AUTH_USER_MODEL = 'kolibriauth.BaseUser'
=======
AUTH_USER_MODEL = 'kolibriauth.DeviceOwner'
>>>>>>> c57f4e8f

AUTHENTICATION_BACKENDS = ['kolibri.auth.backends.DeviceOwnerBackend', 'kolibri.auth.backends.FacilityUserBackend']<|MERGE_RESOLUTION|>--- conflicted
+++ resolved
@@ -192,14 +192,8 @@
     }
 }
 
-<<<<<<< HEAD
-REST_FRAMEWORK = {
-    'PAGE_SIZE': 10,
-}
 
-AUTH_USER_MODEL = 'kolibriauth.BaseUser'
-=======
 AUTH_USER_MODEL = 'kolibriauth.DeviceOwner'
->>>>>>> c57f4e8f
+
 
 AUTHENTICATION_BACKENDS = ['kolibri.auth.backends.DeviceOwnerBackend', 'kolibri.auth.backends.FacilityUserBackend']